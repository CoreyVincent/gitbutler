--- conflicted
+++ resolved
@@ -791,17 +791,8 @@
                     id: file_path.clone(),
                     path: file_path.to_string(),
                     hunks: hunks.clone(),
-<<<<<<< HEAD
+                    modified_at: hunks.iter().map(|h| h.modified_at).max().unwrap_or(0),
                     conflicted: false,
-                    modified_at: hunks
-                        .iter()
-                        .map(|h| h.modified_at)
-                        .max()
-                        .unwrap_or(0)
-                        .into(),
-=======
-                    modified_at: hunks.iter().map(|h| h.modified_at).max().unwrap_or(0),
->>>>>>> de7973cc
                 })
                 .collect::<Vec<_>>();
         } else {
@@ -1583,17 +1574,8 @@
                 id: file_path.clone(),
                 path: file_path,
                 hunks: hunks.clone(),
-<<<<<<< HEAD
+                modified_at: hunks.iter().map(|h| h.modified_at).max().unwrap_or(0),
                 conflicted: false,
-                modified_at: hunks
-                    .iter()
-                    .map(|h| h.modified_at)
-                    .max()
-                    .unwrap_or(0)
-                    .into(),
-=======
-                modified_at: hunks.iter().map(|h| h.modified_at).max().unwrap_or(0),
->>>>>>> de7973cc
             })
             .collect::<Vec<_>>();
 
