use std::{
    collections::{HashMap, HashSet},
    os::unix::fs::PermissionsExt,
    path, time, vec,
};

use anyhow::{anyhow, bail, Context, Result};
use diffy::{apply_bytes, Patch};
use serde::Serialize;

use crate::{
    dedup::{dedup, dedup_fmt},
    gb_repository,
    git::{self, diff, RemoteBranchName},
    keys::{self, Key},
    project_repository::{self, conflicts, LogUntil},
    reader, sessions, users,
};

use super::{
    branch::{self, Branch, BranchCreateRequest, BranchId, FileOwnership, Hunk, Ownership},
    target, Iterator,
};

type AppliedStatuses = Vec<(branch::Branch, Vec<VirtualBranchFile>)>;

// this struct is a mapping to the view `Branch` type in Typescript
// found in src-tauri/src/routes/repo/[project_id]/types.ts
// it holds a materialized view for presentation purposes of the Branch struct in Rust
// which is our persisted data structure for virtual branches
//
// it is not persisted, it is only used for presentation purposes through the ipc
//
#[derive(Debug, PartialEq, Clone, Serialize)]
#[serde(rename_all = "camelCase")]
#[allow(clippy::struct_excessive_bools)]
pub struct VirtualBranch {
    pub id: BranchId,
    pub name: String,
    pub notes: String,
    pub active: bool,
    pub files: Vec<VirtualBranchFile>,
    pub commits: Vec<VirtualBranchCommit>,
    pub requires_force: bool, // does this branch require a force push to the upstream?
    pub conflicted: bool, // is this branch currently in a conflicted state (only for applied branches)
    pub order: usize,     // the order in which this branch should be displayed in the UI
    pub upstream: Option<git::RemoteBranchName>, // the name of the upstream branch this branch this pushes to
    pub base_current: bool, // is this vbranch based on the current base branch? if false, this needs to be manually merged with conflicts
    pub ownership: Ownership,
    pub upstream_commits: Vec<VirtualBranchCommit>,
}

// this is the struct that maps to the view `Commit` type in Typescript
// it is derived from walking the git commits between the `Branch.head` commit
// and the `Target.sha` commit, or, everything that is uniquely committed to
// the virtual branch we assign it to. an array of them are returned as part of
// the `VirtualBranch` struct
//
// it is not persisted, it is only used for presentation purposes through the ipc
//
#[derive(Debug, PartialEq, Clone, Serialize)]
#[serde(rename_all = "camelCase")]
pub struct VirtualBranchCommit {
    pub id: git::Oid,
    pub description: String,
    pub created_at: u128,
    pub author: Author,
    pub is_remote: bool,
    pub files: Vec<VirtualBranchFile>,
    pub is_integrated: bool,
}

// this struct is a mapping to the view `File` type in Typescript
// found in src-tauri/src/routes/repo/[project_id]/types.ts
// it holds a materialized view for presentation purposes of one entry of the
// `Branch.ownership` vector in Rust. an array of them are returned as part of
// the `VirtualBranch` struct, which map to each entry of the `Branch.ownership` vector
//
// it is not persisted, it is only used for presentation purposes through the ipc
//
#[derive(Debug, PartialEq, Clone, Serialize)]
#[serde(rename_all = "camelCase")]
pub struct VirtualBranchFile {
    pub id: String,
    pub path: path::PathBuf,
    pub hunks: Vec<VirtualBranchHunk>,
    pub modified_at: u128,
    pub conflicted: bool,
    pub binary: bool,
}

// this struct is a mapping to the view `Hunk` type in Typescript
// found in src-tauri/src/routes/repo/[project_id]/types.ts
// it holds a materialized view for presentation purposes of one entry of the
// each hunk in one `Branch.ownership` vector entry in Rust.
// an array of them are returned as part of the `VirtualBranchFile` struct
//
// it is not persisted, it is only used for presentation purposes through the ipc
//
#[derive(Debug, PartialEq, Clone, Serialize)]
#[serde(rename_all = "camelCase")]
pub struct VirtualBranchHunk {
    pub id: String,
    pub diff: String,
    pub modified_at: u128,
    pub file_path: path::PathBuf,
    pub hash: String,
    pub start: usize,
    pub end: usize,
    pub binary: bool,
    pub locked: bool,
}

#[derive(Debug, Serialize, Hash, Clone, PartialEq, Eq)]
#[serde(rename_all = "camelCase")]
pub struct Author {
    pub name: String,
    pub email: String,
    pub gravatar_url: url::Url,
}

impl From<git::Signature<'_>> for Author {
    fn from(value: git::Signature) -> Self {
        let name = value.name().unwrap_or_default().to_string();
        let email = value.email().unwrap_or_default().to_string();

        let gravatar_url = url::Url::parse(&format!(
            "https://www.gravatar.com/avatar/{:x}?s=100&r=g&d=retro",
            md5::compute(email.to_lowercase())
        ))
        .unwrap();

        Author {
            name,
            email,
            gravatar_url,
        }
    }
}

pub fn get_default_target(
    current_session_reader: &sessions::Reader,
) -> Result<Option<target::Target>> {
    let target_reader = target::Reader::new(current_session_reader);
    match target_reader.read_default() {
        Ok(target) => Ok(Some(target)),
        Err(reader::Error::NotFound) => Ok(None),
        Err(e) => Err(e).context("failed to read default target"),
    }
}

pub fn apply_branch(
    gb_repository: &gb_repository::Repository,
    project_repository: &project_repository::Repository,
    branch_id: &BranchId,
    signing_key: Option<&keys::PrivateKey>,
    user: Option<&users::User>,
) -> Result<()> {
    if conflicts::is_resolving(project_repository) {
        bail!("cannot apply a branch, project is in a conflicted state");
    }
    let current_session = gb_repository
        .get_or_create_current_session()
        .context("failed to get or create currnt session")?;
    let current_session_reader = sessions::Reader::open(gb_repository, &current_session)
        .context("failed to open current session")?;

    let repo = &project_repository.git_repository;

    let default_target = match get_default_target(&current_session_reader)
        .context("failed to get default target")?
    {
        Some(target) => target,
        None => return Ok(()),
    };

    let writer = branch::Writer::new(gb_repository);

    let mut apply_branch = branch::Reader::new(&current_session_reader)
        .read(branch_id)
        .context(format!("failed to read branch {}", branch_id))?;

    let target_commit = repo
        .find_commit(default_target.sha)
        .context("failed to find target commit")?;
    let target_tree = target_commit.tree().context("failed to get target tree")?;

    let mut branch_tree = repo
        .find_tree(apply_branch.tree)
        .context("failed to find branch tree")?;

    // calculate the merge base and make sure it's the same as the target commit
    // if not, we need to merge or rebase the branch to get it up to date

    let merge_base = repo.merge_base(default_target.sha, apply_branch.head)?;
    if merge_base != default_target.sha {
        // Branch is out of date, merge or rebase it
        let merge_base_tree = repo.find_commit(merge_base)?.tree()?;
        let mut merge_index = repo
            .merge_trees(&merge_base_tree, &branch_tree, &target_tree)
            .context("failed to merge trees")?;

        if merge_index.has_conflicts() {
            // currently we can only deal with the merge problem branch
            unapply_all_branches(gb_repository, project_repository)?;

            // apply the branch
            apply_branch.applied = true;
            writer.write(&apply_branch)?;

            // checkout the conflicts
            repo.checkout_index(&mut merge_index)
                .allow_conflicts()
                .conflict_style_merge()
                .force()
                .checkout()?;

            // mark conflicts
            let conflicts = merge_index.conflicts()?;
            let mut merge_conflicts = Vec::new();
            for path in conflicts.flatten() {
                if let Some(ours) = path.our {
                    let path = std::str::from_utf8(&ours.path)?.to_string();
                    merge_conflicts.push(path);
                }
            }
            conflicts::mark(
                project_repository,
                &merge_conflicts,
                Some(default_target.sha),
            )?;
            return Ok(());
        }

        let head_commit = repo
            .find_commit(apply_branch.head)
            .context("failed to find head commit")?;

        // commit our new upstream merge
        let (author, committer) = project_repository.git_signatures(user)?;
        let message = "merge upstream";
        // write the merge commit
        let branch_tree_oid = merge_index.write_tree_to(repo)?;
        branch_tree = repo.find_tree(branch_tree_oid)?;

        let new_branch_head = if let Some(key) = signing_key {
            repo.commit_signed(
                &author,
                message,
                &branch_tree,
                &[&head_commit, &target_commit],
                key,
            )
        } else {
            repo.commit(
                None,
                &author,
                &committer,
                message,
                &branch_tree,
                &[&head_commit, &target_commit],
            )
        }?;

        // ok, update the virtual branch
        apply_branch.head = new_branch_head;
        apply_branch.tree = branch_tree_oid;
        writer.write(&apply_branch)?;
    }

    let wd_tree = project_repository.get_wd_tree()?;

    // check index for conflicts
    let mut merge_index = repo
        .merge_trees(&target_tree, &wd_tree, &branch_tree)
        .context("failed to merge trees")?;

    if merge_index.has_conflicts() {
        bail!("vbranch has conflicts with other applied branches, sorry bro.");
    }

    // apply the branch
    apply_branch.applied = true;
    writer.write(&apply_branch)?;

    // checkout the merge index
    repo.checkout_index(&mut merge_index).force().checkout()?;

    super::integration::update_gitbutler_integration(gb_repository, project_repository)?;

    Ok(())
}

pub fn unapply_ownership(
    gb_repository: &gb_repository::Repository,
    project_repository: &project_repository::Repository,
    ownership: &Ownership,
) -> Result<()> {
    if conflicts::is_resolving(project_repository) {
        bail!("cannot unapply, project is in a conflicted state");
    }
    let current_session = gb_repository
        .get_or_create_current_session()
        .context("failed to get or create currnt session")?;
    let current_session_reader = sessions::Reader::open(gb_repository, &current_session)
        .context("failed to open current session")?;

    let default_target = match get_default_target(&current_session_reader)
        .context("failed to get default target")?
    {
        Some(target) => target,
        None => return Ok(()),
    };

    let applied_branches = Iterator::new(&current_session_reader)
        .context("failed to create branch iterator")?
        .collect::<Result<Vec<branch::Branch>, reader::Error>>()
        .context("failed to read virtual branches")?
        .into_iter()
        .filter(|b| b.applied)
        .collect::<Vec<_>>();

    let applied_statuses = get_applied_status(
        gb_repository,
        project_repository,
        &default_target,
        applied_branches,
    )
    .context("failed to get status by branch")?;

    // remove the ownership from the applied branches, and write them out
    let branch_writer = branch::Writer::new(gb_repository);
    let applied_statuses = applied_statuses
        .into_iter()
        .map(|(branch, branch_files)| {
            let mut branch = branch.clone();
            let mut branch_files = branch_files.clone();
            for file_ownership_to_take in &ownership.files {
                let taken_file_ownerships = branch.ownership.take(file_ownership_to_take);
                if taken_file_ownerships.is_empty() {
                    continue;
                }
                branch_writer.write(&branch)?;
                branch_files = branch_files
                    .iter_mut()
                    .filter_map(|file| {
                        let hunks = file
                            .hunks
                            .clone()
                            .into_iter()
                            .filter(|hunk| {
                                !taken_file_ownerships.iter().any(|taken| {
                                    taken.file_path == file.path
                                        && taken.hunks.iter().any(|taken_hunk| {
                                            taken_hunk.start == hunk.start
                                                && taken_hunk.end == hunk.end
                                        })
                                })
                            })
                            .collect::<Vec<_>>();

                        if hunks.is_empty() {
                            None
                        } else {
                            Some(VirtualBranchFile {
                                hunks,
                                ..file.clone()
                            })
                        }
                    })
                    .collect::<Vec<_>>();
            }
            Ok((branch, branch_files))
        })
        .collect::<Result<Vec<_>>>()?;

    let repo = &project_repository.git_repository;

    let target_commit = repo
        .find_commit(default_target.sha)
        .context("failed to find target commit")?;

    // ok, update the wd with the union of the rest of the branches
    let base_tree = target_commit.tree()?;

    // construst a new working directory tree, without the removed ownerships
    let final_tree = applied_statuses.into_iter().fold(
        target_commit.tree().context("failed to get target tree"),
        |final_tree, status| {
            let final_tree = final_tree?;
            let tree_oid = write_tree(project_repository, &default_target, &status.1)?;
            let branch_tree = repo.find_tree(tree_oid)?;
            let mut result = repo.merge_trees(&base_tree, &final_tree, &branch_tree)?;
            let final_tree_oid = result.write_tree_to(repo)?;
            repo.find_tree(final_tree_oid)
                .context("failed to find tree")
        },
    )?;

    repo.checkout_tree(&final_tree)
        .force()
        .remove_untracked()
        .checkout()?;

    super::integration::update_gitbutler_integration(gb_repository, project_repository)?;

    Ok(())
}

// to unapply a branch, we need to write the current tree out, then remove those file changes from the wd
pub fn unapply_branch(
    gb_repository: &gb_repository::Repository,
    project_repository: &project_repository::Repository,
    branch_id: &BranchId,
) -> Result<()> {
    if conflicts::is_resolving(project_repository) {
        bail!("cannot unapply, project is in a conflicted state");
    }

    let (default_target, applied_statuses) = if let Some(result) =
        flush_vbranch_as_tree(gb_repository, project_repository, branch_id, false)?
    {
        result
    } else {
        return Ok(());
    };

    let repo = &project_repository.git_repository;

    let target_commit = repo
        .find_commit(default_target.sha)
        .context("failed to find target commit")?;

    // ok, update the wd with the union of the rest of the branches
    let base_tree = target_commit.tree()?;

    // go through the other applied branches and merge them into the final tree
    // then check that out into the working directory
    let final_tree = applied_statuses
        .into_iter()
        .filter(|(branch, _)| branch.id != branch_id)
        .fold(
            target_commit.tree().context("failed to get target tree"),
            |final_tree, status| {
                let final_tree = final_tree?;
                let tree_oid = write_tree(project_repository, &default_target, &status.1)?;
                let branch_tree = repo.find_tree(tree_oid)?;
                let mut result = repo.merge_trees(&base_tree, &final_tree, &branch_tree)?;
                let final_tree_oid = result.write_tree_to(repo)?;
                repo.find_tree(final_tree_oid)
                    .context("failed to find tree")
            },
        )?;

    // checkout final_tree into the working directory
    repo.checkout_tree(&final_tree)
        .force()
        .remove_untracked()
        .checkout()?;

    super::integration::update_gitbutler_integration(gb_repository, project_repository)?;

    Ok(())
}

pub fn flush_vbranch_as_tree(
    gb_repository: &gb_repository::Repository,
    project_repository: &project_repository::Repository,
    branch_id: &str,
    applied: bool,
) -> Result<Option<(target::Target, AppliedStatuses)>> {
    let session = &gb_repository
        .get_or_create_current_session()
        .context("failed to get or create currnt session")?;

    let current_session_reader =
        sessions::Reader::open(gb_repository, session).context("failed to open current session")?;

    let branch_reader = branch::Reader::new(&current_session_reader);
    let branch_writer = branch::Writer::new(gb_repository);

    let mut target_branch = branch_reader
        .read(branch_id)
        .context("failed to read branch")?;

    let default_target = match get_default_target(&current_session_reader)
        .context("failed to get default target")?
    {
        Some(target) => target,
        None => return Ok(None),
    };

    if !target_branch.applied {
        bail!("branch is not applied");
    }

    let applied_branches = Iterator::new(&current_session_reader)
        .context("failed to create branch iterator")?
        .collect::<Result<Vec<branch::Branch>, reader::Error>>()
        .context("failed to read virtual branches")?
        .into_iter()
        .filter(|b| b.applied)
        .collect::<Vec<_>>();

    let applied_statuses = get_applied_status(
        gb_repository,
        project_repository,
        &default_target,
        applied_branches,
    )
    .context("failed to get status by branch")?;

    let status = applied_statuses
        .iter()
        .find(|(s, _)| s.id == *branch_id)
        .context("failed to find status for branch");

    if let Ok((_, files)) = status {
        let tree = write_tree(project_repository, &default_target, files)?;

        target_branch.tree = tree;
        target_branch.applied = applied;
        branch_writer.write(&target_branch)?;
    }

<<<<<<< HEAD
    // ok, update the wd with the union of the rest of the branches
    let base_tree = target_commit.tree()?;

    // go through the other applied branches and merge them into the final tree
    // then check that out into the working directory
    let final_tree = applied_statuses
        .into_iter()
        .filter(|(branch, _)| branch.id != *branch_id)
        .fold(
            target_commit.tree().context("failed to get target tree"),
            |final_tree, status| {
                let final_tree = final_tree?;
                let tree_oid = write_tree(project_repository, &default_target, &status.1)?;
                let branch_tree = repo.find_tree(tree_oid)?;
                let mut result = repo.merge_trees(&base_tree, &final_tree, &branch_tree)?;
                let final_tree_oid = result.write_tree_to(repo)?;
                repo.find_tree(final_tree_oid)
                    .context("failed to find tree")
            },
        )?;

    // checkout final_tree into the working directory
    repo.checkout_tree(&final_tree)
        .force()
        .remove_untracked()
        .checkout()?;

    super::integration::update_gitbutler_integration(gb_repository, project_repository)?;

    Ok(())
=======
    Ok(Some((default_target, applied_statuses)))
>>>>>>> 71010d24
}

fn unapply_all_branches(
    gb_repository: &gb_repository::Repository,
    project_repository: &project_repository::Repository,
) -> Result<()> {
    let current_session = gb_repository
        .get_or_create_current_session()
        .context("failed to get or create currnt session")?;
    let current_session_reader = sessions::Reader::open(gb_repository, &current_session)
        .context("failed to open current session")?;

    let applied_virtual_branches = Iterator::new(&current_session_reader)
        .context("failed to create branch iterator")?
        .collect::<Result<Vec<branch::Branch>, reader::Error>>()
        .context("failed to read virtual branches")?
        .into_iter()
        .filter(|branch| branch.applied)
        .collect::<Vec<_>>();

    for branch in applied_virtual_branches {
        let branch_id = branch.id;
        unapply_branch(gb_repository, project_repository, &branch_id)
            .context("failed to unapply branch")?;
    }

    Ok(())
}

fn find_base_tree<'a>(
    repo: &'a git::Repository,
    branch_commit: &'a git::Commit<'a>,
    target_commit: &'a git::Commit<'a>,
) -> Result<git::Tree<'a>> {
    // find merge base between target_commit and branch_commit
    let merge_base = repo
        .merge_base(target_commit.id(), branch_commit.id())
        .context("failed to find merge base")?;
    // turn oid into a commit
    let merge_base_commit = repo
        .find_commit(merge_base)
        .context("failed to find merge base commit")?;
    let base_tree = merge_base_commit
        .tree()
        .context("failed to get base tree object")?;
    Ok(base_tree)
}

pub fn list_virtual_branches(
    gb_repository: &gb_repository::Repository,
    project_repository: &project_repository::Repository,
) -> Result<Vec<VirtualBranch>> {
    let mut branches: Vec<VirtualBranch> = Vec::new();
    let current_session = gb_repository
        .get_or_create_current_session()
        .context("failed to get or create currnt session")?;

    let current_session_reader = sessions::Reader::open(gb_repository, &current_session)
        .context("failed to open current session reader")?;

    let default_target = match get_default_target(&current_session_reader)
        .context("failed to get default target")?
    {
        Some(target) => target,
        None => return Ok(vec![]),
    };

    let statuses = get_status_by_branch(gb_repository, project_repository)?;
    for (branch, files) in &statuses {
        // check if head tree does not match target tree
        // if so, we diff the head tree and the new write_tree output to see what is new and filter the hunks to just those
        let vfiles =
            calculate_non_commited_files(project_repository, branch, &default_target, files)?;

        let repo = &project_repository.git_repository;

        // see if we can identify some upstream
        let mut upstream_commit = None;
        if let Some(branch_upstream) = &branch.upstream {
            if let Ok(upstream_oid) = repo.refname_to_id(&branch_upstream.to_string()) {
                if let Ok(upstream_commit_obj) = repo.find_commit(upstream_oid) {
                    upstream_commit = Some(upstream_commit_obj);
                }
            }
        }

        // find upstream commits if we found an upstream reference
        let mut upstream_commits = vec![];
        let mut pushed_commits = HashMap::new();
        if let Some(upstream) = &upstream_commit {
            let merge_base =
                repo.merge_base(upstream.id(), default_target.sha)
                    .context(format!(
                        "failed to find merge base between {} and {}",
                        upstream.id(),
                        default_target.sha
                    ))?;
            for oid in project_repository.l(upstream.id(), LogUntil::Commit(merge_base))? {
                pushed_commits.insert(oid, true);
            }

            // find any commits on the upstream that aren't in our branch (someone else pushed to our branch)
            for commit in project_repository.log(upstream.id(), LogUntil::Commit(branch.head))? {
                let commit =
                    commit_to_vbranch_commit(project_repository, &default_target, &commit, None)?;
                upstream_commits.push(commit);
            }
        }

        // find all commits on head that are not on target.sha
        let mut commits = vec![];
        for commit in project_repository
            .log(branch.head, LogUntil::Commit(default_target.sha))
            .context(format!("failed to get log for branch {}", branch.name))?
        {
            let commit = commit_to_vbranch_commit(
                project_repository,
                &default_target,
                &commit,
                Some(&pushed_commits),
            )?;
            commits.push(commit);
        }

        // if the branch is not applied, check to see if it's mergeable and up to date
        let mut base_current = true;
        if !branch.applied {
            // determine if this branch is up to date with the target/base
            let merge_base = repo.merge_base(default_target.sha, branch.head)?;
            if merge_base != default_target.sha {
                base_current = false;
            }
        }

        let requires_force = is_requires_force(project_repository, branch)?;

        let branch = VirtualBranch {
            id: branch.id,
            name: branch.name.clone(),
            notes: branch.notes.clone(),
            active: branch.applied,
            files: vfiles,
            order: branch.order,
            commits,
            requires_force,
            upstream: branch.upstream.clone(),
            conflicted: conflicts::is_resolving(project_repository),
            base_current,
            ownership: branch.ownership.clone(),
            upstream_commits,
        };
        branches.push(branch);
    }
    branches.sort_by(|a, b| a.order.cmp(&b.order));
    Ok(branches)
}

fn is_requires_force(
    project_repository: &project_repository::Repository,
    branch: &branch::Branch,
) -> Result<bool> {
    let upstream = if let Some(upstream) = &branch.upstream {
        upstream
    } else {
        return Ok(false);
    };

    let reference = match project_repository
        .git_repository
        .refname_to_id(&upstream.to_string())
    {
        Ok(reference) => reference,
        Err(git::Error::NotFound(_)) => return Ok(false),
        Err(other) => return Err(other).context("failed to find upstream reference"),
    };

    let upstream_commit = project_repository
        .git_repository
        .find_commit(reference)
        .context("failed to find upstream commit")?;

    let merge_base = project_repository
        .git_repository
        .merge_base(upstream_commit.id(), branch.head)?;

    Ok(merge_base != upstream_commit.id())
}

// given a virtual branch and it's files that are calculated off of a default target,
// return files adjusted to the branch's head commit
fn calculate_non_commited_files(
    project_repository: &project_repository::Repository,
    branch: &branch::Branch,
    default_target: &target::Target,
    files: &[VirtualBranchFile],
) -> Result<Vec<VirtualBranchFile>> {
    if default_target.sha == branch.head {
        return Ok(files.to_vec());
    };

    // get the trees
    let target_plus_wd_oid = write_tree(project_repository, default_target, files)?;
    let target_plus_wd = project_repository
        .git_repository
        .find_tree(target_plus_wd_oid)?;
    let branch_head = project_repository
        .git_repository
        .find_commit(branch.head)?
        .tree()?;

    // do a diff between branch.head and the tree we _would_ commit
    let diff = diff::trees(
        &project_repository.git_repository,
        &branch_head,
        &target_plus_wd,
    )
    .context("failed to diff trees")?;

    let non_commited_hunks_by_filepath =
        super::virtual_hunks_by_filepath(&project_repository.git_repository, &diff);

    let file_hunks = files
        .iter()
        .cloned()
        .map(|file| (file.path, file.hunks))
        .collect::<HashMap<_, _>>();

    let file_hunk_hashes = file_hunks
        .iter()
        .map(|(path, hunks)| {
            (
                path,
                hunks
                    .iter()
                    .map(|hunk| hunk.hash.clone())
                    .collect::<HashSet<_>>(),
            )
        })
        .collect::<HashMap<_, _>>();

    let conflicting_files = conflicts::conflicting_files(project_repository)?;
    let mut virtual_branch_files = non_commited_hunks_by_filepath
        .into_iter()
        .map(|(file_path, mut non_commited_hunks)| {
            // sort non commited hunks the same way as the real hunks are sorted
            non_commited_hunks.sort_by_key(|h| {
                file_hunks.get(&file_path).map_or(Some(0), |hunks| {
                    hunks.iter().position(|h2| {
                        let h_range = [h.start..=h.end];
                        let h2_range = [h2.start..=h2.end];
                        h2_range.iter().any(|line| h_range.contains(line))
                    })
                })
            });

            let mut conflicted = false;
            if let Some(conflicts) = &conflicting_files {
                if conflicts.contains(&file_path.display().to_string()) {
                    // check file for conflict markers, resolve the file if there are none in any hunk
                    for hunk in &non_commited_hunks {
                        if hunk.diff.contains("<<<<<<< ours") {
                            conflicted = true;
                        }
                        if hunk.diff.contains(">>>>>>> theirs") {
                            conflicted = true;
                        }
                    }
                    if !conflicted {
                        conflicts::resolve(project_repository, &file_path.display().to_string())
                            .unwrap();
                    }
                }
            }

            VirtualBranchFile {
                id: file_path.display().to_string(),
                path: file_path.clone(),
                binary: non_commited_hunks.iter().any(|h| h.binary),
                modified_at: non_commited_hunks
                    .iter()
                    .map(|h| h.modified_at)
                    .max()
                    .unwrap_or(0),
                hunks: non_commited_hunks
                    .into_iter()
                    .map(|hunk| VirtualBranchHunk {
                        // we consider a hunk to be locked if it's not seen verbatim
                        // non-commited. reason beging - we can't partialy move hunks between
                        // branches just yet.
                        locked: file_hunk_hashes
                            .get(&file_path)
                            .map_or(false, |h| !h.contains(&hunk.hash)),
                        ..hunk
                    })
                    .collect::<Vec<_>>(),
                conflicted,
            }
        })
        .collect::<Vec<_>>();

    // stable files sort using virtual files position
    virtual_branch_files.sort_by_key(|a| files.iter().position(|f| f.id == a.id).unwrap_or(0));

    Ok(virtual_branch_files)
}

fn list_virtual_commit_files(
    project_repository: &project_repository::Repository,
    commit: &git::Commit,
) -> Result<Vec<VirtualBranchFile>> {
    if commit.parent_count() == 0 {
        return Ok(vec![]);
    }
    let parent = commit.parent(0).context("failed to get parent commit")?;
    let commit_tree = commit.tree().context("failed to get commit tree")?;
    let parent_tree = parent.tree().context("failed to get parent tree")?;
    let diff = diff::trees(
        &project_repository.git_repository,
        &parent_tree,
        &commit_tree,
    )?;
    let hunks_by_filepath = virtual_hunks_by_filepath(&project_repository.git_repository, &diff);
    Ok(virtual_hunks_to_virtual_files(
        project_repository,
        &hunks_by_filepath
            .values()
            .flatten()
            .cloned()
            .collect::<Vec<_>>(),
    ))
}

pub fn commit_to_vbranch_commit(
    repository: &project_repository::Repository,
    target: &target::Target,
    commit: &git::Commit,
    upstream_commits: Option<&HashMap<git::Oid, bool>>,
) -> Result<VirtualBranchCommit> {
    let timestamp = commit.time().seconds() as u128;
    let signature = commit.author();
    let message = commit.message().unwrap().to_string();

    let is_remote = match upstream_commits {
        Some(commits) => commits.contains_key(&commit.id()),
        None => true,
    };

    let files =
        list_virtual_commit_files(repository, commit).context("failed to list commit files")?;

    let is_integrated = is_commit_integrated(repository, target, commit)?;

    let commit = VirtualBranchCommit {
        id: commit.id(),
        created_at: timestamp * 1000,
        author: Author::from(signature),
        description: message,
        is_remote,
        files,
        is_integrated,
    };

    Ok(commit)
}

pub fn create_virtual_branch(
    gb_repository: &gb_repository::Repository,
    create: &BranchCreateRequest,
) -> Result<branch::Branch> {
    let current_session = gb_repository
        .get_or_create_current_session()
        .context("failed to get or create currnt session")?;
    let current_session_reader = sessions::Reader::open(gb_repository, &current_session)
        .context("failed to open current session")?;

    let target_reader = target::Reader::new(&current_session_reader);
    let default_target = target_reader
        .read_default()
        .context("failed to read default")?;

    let repo = &gb_repository.git_repository;
    let commit = repo
        .find_commit(default_target.sha)
        .context("failed to find commit")?;
    let tree = commit.tree().context("failed to find tree")?;

    let mut all_virtual_branches = Iterator::new(&current_session_reader)
        .context("failed to create branch iterator")?
        .collect::<Result<Vec<branch::Branch>, reader::Error>>()
        .context("failed to read virtual branches")?
        .into_iter()
        .collect::<Vec<branch::Branch>>();
    all_virtual_branches.sort_by_key(|branch| branch.order);

    let order = create
        .order
        .unwrap_or(all_virtual_branches.len())
        .clamp(0, all_virtual_branches.len());

    let branch_writer = branch::Writer::new(gb_repository);

    // make space for the new branch
    for (i, branch) in all_virtual_branches.iter().enumerate() {
        let mut branch = branch.clone();
        let new_order = if i < order { i } else { i + 1 };
        if branch.order != new_order {
            branch.order = new_order;
            branch_writer
                .write(&branch)
                .context("failed to write branch")?;
        }
    }

    let now = time::UNIX_EPOCH
        .elapsed()
        .context("failed to get elapsed time")?
        .as_millis();

    let name: String = create.name.as_ref().map_or_else(
        || {
            dedup(
                &all_virtual_branches
                    .iter()
                    .map(|b| b.name.as_str())
                    .collect::<Vec<_>>(),
                "Virtual branch",
            )
        },
        ToString::to_string,
    );

    let mut branch = Branch {
        id: BranchId::generate(),
        name,
        notes: String::new(),
        applied: true,
        upstream: None,
        upstream_head: None,
        tree: tree.id(),
        head: default_target.sha,
        created_timestamp_ms: now,
        updated_timestamp_ms: now,
        ownership: Ownership::default(),
        order,
    };

    if let Some(ownership) = &create.ownership {
        let branch_reader = branch::Reader::new(&current_session_reader);
        set_ownership(&branch_reader, &branch_writer, &mut branch, ownership)
            .context("failed to set ownership")?;
    }

    branch_writer
        .write(&branch)
        .context("failed to write branch")?;

    Ok(branch)
}

pub fn merge_virtual_branch_upstream(
    gb_repository: &gb_repository::Repository,
    project_repository: &project_repository::Repository,
    branch_id: &BranchId,
    signing_key: Option<&keys::PrivateKey>,
    user: Option<&users::User>,
) -> Result<()> {
    if conflicts::is_conflicting(project_repository, None)? {
        bail!("cannot merge upstream, project is in a conflicted state");
    }
    let current_session = gb_repository
        .get_or_create_current_session()
        .context("failed to get current session")?;
    let current_session_reader = sessions::Reader::open(gb_repository, &current_session)
        .context("failed to open current session")?;

    // get the branch
    let branch_reader = branch::Reader::new(&current_session_reader);
    let mut branch = branch_reader
        .read(branch_id)
        .context("failed to read branch")?;

    // check if the branch upstream can be merged into the wd cleanly
    let repo = &project_repository.git_repository;

    // get upstream from the branch and find the remote branch
    let mut upstream_commit = None;
    let upstream_branch = branch
        .upstream
        .as_ref()
        .context("no upstream branch found")?;
    if let Ok(upstream_oid) = repo.refname_to_id(&upstream_branch.to_string()) {
        if let Ok(upstream_commit_obj) = repo.find_commit(upstream_oid) {
            upstream_commit = Some(upstream_commit_obj);
        }
    }

    // if there is no upstream commit, then there is nothing to do
    if upstream_commit.is_none() {
        // no upstream commit, no merge to be done
        return Ok(());
    }

    // there is an upstream commit, so lets check it out
    let upstream_commit = upstream_commit.unwrap();
    let remote_tree = upstream_commit.tree()?;

    if upstream_commit.id() == branch.head {
        // upstream is already merged, nothing to do
        return Ok(());
    }

    // if any other branches are applied, unapply them
    let applied_branches = Iterator::new(&current_session_reader)
        .context("failed to create branch iterator")?
        .collect::<Result<Vec<branch::Branch>, reader::Error>>()
        .context("failed to read virtual branches")?
        .into_iter()
        .filter(|b| b.applied)
        .filter(|b| b.id != *branch_id)
        .collect::<Vec<_>>();

    // unapply all other branches
    for other_branch in applied_branches {
        unapply_branch(gb_repository, project_repository, &other_branch.id)
            .context("failed to unapply branch")?;
    }

    // get merge base from remote branch commit and target commit
    let merge_base = repo
        .merge_base(upstream_commit.id(), branch.head)
        .context("failed to find merge base")?;
    let merge_tree = repo.find_commit(merge_base)?.tree()?;

    // get wd tree
    let wd_tree = project_repository.get_wd_tree()?;

    // try to merge our wd tree with the upstream tree
    let mut merge_index = repo
        .merge_trees(&merge_tree, &wd_tree, &remote_tree)
        .context("failed to merge trees")?;

    if merge_index.has_conflicts() {
        // checkout the conflicts
        repo.checkout_index(&mut merge_index)
            .allow_conflicts()
            .conflict_style_merge()
            .force()
            .checkout()?;

        // mark conflicts
        let conflicts = merge_index.conflicts()?;
        let mut merge_conflicts = Vec::new();
        for path in conflicts.flatten() {
            if let Some(ours) = path.our {
                let path = std::str::from_utf8(&ours.path)?.to_string();
                merge_conflicts.push(path);
            }
        }
        conflicts::mark(
            project_repository,
            &merge_conflicts,
            Some(upstream_commit.id()),
        )?;
    } else {
        // get the merge tree oid from writing the index out
        let merge_tree_oid = merge_index
            .write_tree_to(repo)
            .context("failed to write tree")?;

        let (author, committer) = project_repository.git_signatures(user)?;
        let message = "merged from upstream";

        let head_commit = repo.find_commit(branch.head)?;
        let merge_tree = repo.find_tree(merge_tree_oid)?;

        let new_branch_head = if let Some(key) = signing_key {
            repo.commit_signed(
                &author,
                message,
                &merge_tree,
                &[&head_commit, &upstream_commit],
                key,
            )
        } else {
            repo.commit(
                None,
                &author,
                &committer,
                message,
                &merge_tree,
                &[&head_commit, &upstream_commit],
            )
        }?;

        // checkout the merge tree
        repo.checkout_tree(&merge_tree).force().checkout()?;

        // write the branch data
        let branch_writer = branch::Writer::new(gb_repository);
        branch.head = new_branch_head;
        branch.tree = merge_tree_oid;
        branch_writer.write(&branch)?;
    }

    super::integration::update_gitbutler_integration(gb_repository, project_repository)?;

    Ok(())
}

pub fn update_branch(
    gb_repository: &gb_repository::Repository,
    project_repository: &project_repository::Repository,
    branch_update: branch::BranchUpdateRequest,
) -> Result<branch::Branch> {
    let current_session = gb_repository
        .get_or_create_current_session()
        .context("failed to get or create currnt session")?;
    let current_session_reader = sessions::Reader::open(gb_repository, &current_session)
        .context("failed to open current session")?;
    let branch_reader = branch::Reader::new(&current_session_reader);
    let branch_writer = branch::Writer::new(gb_repository);

    let mut branch = branch_reader
        .read(&branch_update.id)
        .context("failed to read branch")?;

    if let Some(ownership) = branch_update.ownership {
        set_ownership(&branch_reader, &branch_writer, &mut branch, &ownership)
            .context("failed to set ownership")?;
    }

    if let Some(upstream_branch_name) = branch_update.upstream {
        let remote_branch = match get_default_target(&current_session_reader)? {
            Some(target) => format!(
                "refs/remotes/{}/{}",
                target.branch.remote(),
                name_to_branch(&upstream_branch_name)
            )
            .parse::<git::RemoteBranchName>()
            .unwrap(),
            None => bail!("no remote set"),
        };
        branch.upstream = Some(remote_branch);
    };

    if let Some(name) = branch_update.name {
        let unique_branch_name = Iterator::new(&current_session_reader)
            .context("failed to create branch iterator")?
            .collect::<Result<Vec<branch::Branch>, reader::Error>>()
            .context("failed to read virtual branches")?
            .into_iter()
            .filter(|branch| branch.name == name)
            .collect::<Vec<_>>()
            .is_empty();
        if unique_branch_name {
            let old_branch_name = name_to_branch(&branch.name.clone());
            let old_refname = format!("refs/gitbutler/{}", old_branch_name);

            let branch_name = name_to_branch(&name.clone());
            let refname = format!("refs/gitbutler/{}", branch_name);

            branch.name = name;

            // rename the ref
            let repo = &project_repository.git_repository;
            if let Ok(mut reference) = repo
                .find_reference(&old_refname)
                .context("failed to find reference")
            {
                reference
                    .rename(&refname, true, "gb")
                    .context("failed to rename reference")?;
            }
        } else {
            bail!("branch name {} already exists", name);
        }
    };

    if let Some(notes) = branch_update.notes {
        branch.notes = notes;
    };

    if let Some(order) = branch_update.order {
        branch.order = order;
    };

    branch_writer
        .write(&branch)
        .context("failed to write target branch")?;

    Ok(branch)
}

pub fn delete_branch(
    gb_repository: &gb_repository::Repository,
    project_repository: &project_repository::Repository,
    branch_id: &BranchId,
) -> Result<branch::Branch> {
    let current_session = gb_repository
        .get_or_create_current_session()
        .context("failed to get or create currnt session")?;
    let current_session_reader = sessions::Reader::open(gb_repository, &current_session)
        .context("failed to open current session")?;
    let branch_reader = branch::Reader::new(&current_session_reader);
    let branch_writer = branch::Writer::new(gb_repository);

    let branch = branch_reader
        .read(branch_id)
        .context("failed to read branch")?;

    branch_writer
        .delete(&branch)
        .context("Failed to remove branch")?;

    // remove refs/butler reference
    let repo = &project_repository.git_repository;
    let branch_name = name_to_branch(&branch.name);
    let ref_name = format!("refs/gitbutler/{}", branch_name);
    println!("deleting ref: {}", ref_name);
    if let Ok(mut reference) = repo.find_reference(&ref_name) {
        println!("FOUND {}", ref_name);
        reference
            .delete()
            .context(format!("failed to delete {}", ref_name))?;
    }

    Ok(branch)
}

fn set_ownership(
    branch_reader: &branch::Reader,
    branch_writer: &branch::Writer,
    target_branch: &mut branch::Branch,
    ownership: &branch::Ownership,
) -> Result<()> {
    if target_branch.ownership.eq(ownership) {
        // nothing to update
        return Ok(());
    }

    let mut virtual_branches = Iterator::new(branch_reader.reader())
        .context("failed to create branch iterator")?
        .collect::<Result<Vec<branch::Branch>, reader::Error>>()
        .context("failed to read virtual branches")?
        .into_iter()
        .filter(|branch| branch.applied)
        .filter(|branch| branch.id != target_branch.id)
        .collect::<Vec<_>>();

    for file_ownership in &ownership.files {
        for branch in &mut virtual_branches {
            let taken = branch.ownership.take(file_ownership);
            if !taken.is_empty() {
                branch_writer.write(branch).context(format!(
                    "failed to write source branch for {}",
                    file_ownership
                ))?;
            }
        }
    }

    target_branch.ownership = ownership.clone();

    Ok(())
}

fn get_mtime(cache: &mut HashMap<path::PathBuf, u128>, file_path: &path::PathBuf) -> u128 {
    if let Some(mtime) = cache.get(file_path) {
        *mtime
    } else {
        let mtime = file_path
            .metadata()
            .map_or_else(
                |_| time::SystemTime::now(),
                |metadata| {
                    metadata
                        .modified()
                        .or(metadata.created())
                        .unwrap_or_else(|_| time::SystemTime::now())
                },
            )
            .duration_since(time::UNIX_EPOCH)
            .unwrap()
            .as_millis();
        cache.insert(file_path.clone(), mtime);
        mtime
    }
}

fn diff_hash(diff: &str) -> String {
    let addition = diff
        .lines()
        .skip(1) // skip the first line which is the diff header
        .filter(|line| line.starts_with('+') || line.starts_with('-')) // exclude context lines
        .collect::<Vec<_>>()
        .join("\n");
    format!("{:x}", md5::compute(addition))
}

pub fn virtual_hunks_by_filepath(
    repository: &git::Repository,
    diff: &HashMap<path::PathBuf, Vec<diff::Hunk>>,
) -> HashMap<path::PathBuf, Vec<VirtualBranchHunk>> {
    let mut mtimes: HashMap<path::PathBuf, u128> = HashMap::new();
    diff.iter()
        .map(|(file_path, hunks)| {
            let hunks = hunks
                .iter()
                .map(|hunk| VirtualBranchHunk {
                    id: format!("{}-{}", hunk.new_start, hunk.new_start + hunk.new_lines),
                    modified_at: get_mtime(&mut mtimes, &repository.path().join(file_path)),
                    file_path: file_path.clone(),
                    diff: hunk.diff.clone(),
                    start: hunk.new_start,
                    end: hunk.new_start + hunk.new_lines,
                    binary: hunk.binary,
                    hash: diff_hash(&hunk.diff),
                    locked: false,
                })
                .collect::<Vec<_>>();
            (file_path.clone(), hunks)
        })
        .collect::<HashMap<_, _>>()
}

// list the virtual branches and their file statuses (statusi?)
pub fn get_status_by_branch(
    gb_repository: &gb_repository::Repository,
    project_repository: &project_repository::Repository,
) -> Result<Vec<(branch::Branch, Vec<VirtualBranchFile>)>> {
    let current_session = gb_repository
        .get_or_create_current_session()
        .context("failed to get or create currnt session")?;
    let current_session_reader = sessions::Reader::open(gb_repository, &current_session)
        .context("failed to open current session")?;

    let default_target = match get_default_target(&current_session_reader)
        .context("failed to read default target")?
    {
        Some(target) => target,
        None => {
            return Ok(vec![]);
        }
    };

    let virtual_branches = Iterator::new(&current_session_reader)
        .context("failed to create branch iterator")?
        .collect::<Result<Vec<branch::Branch>, reader::Error>>()
        .context("failed to read virtual branches")?;

    let applied_virtual_branches = virtual_branches
        .iter()
        .filter(|branch| branch.applied)
        .cloned()
        .collect::<Vec<_>>();

    let applied_status = get_applied_status(
        gb_repository,
        project_repository,
        &default_target,
        applied_virtual_branches,
    )?;

    let non_applied_virtual_branches = virtual_branches
        .into_iter()
        .filter(|branch| !branch.applied)
        .collect::<Vec<_>>();

    let non_applied_status = get_non_applied_status(
        project_repository,
        &default_target,
        non_applied_virtual_branches,
    )?;

    Ok(applied_status
        .into_iter()
        .chain(non_applied_status)
        .collect())
}

// given a list of non applied virtual branches, return the status of each file, comparing the default target with
// virtual branch latest tree
//
// ownerships are not taken into account here, as they are not relevant for non applied branches
fn get_non_applied_status(
    project_repository: &project_repository::Repository,
    default_target: &target::Target,
    virtual_branches: Vec<branch::Branch>,
) -> Result<Vec<(branch::Branch, Vec<VirtualBranchFile>)>> {
    let hunks_by_branch = virtual_branches
        .into_iter()
        .map(
            |branch| -> Result<(branch::Branch, Vec<VirtualBranchHunk>)> {
                if branch.applied {
                    bail!("branch {} is applied", branch.name);
                }
                let branch_tree = project_repository
                    .git_repository
                    .find_tree(branch.tree)
                    .context(format!("failed to find tree {}", branch.tree))?;
                let target_tree = project_repository
                    .git_repository
                    .find_commit(default_target.sha)
                    .context("failed to find target commit")?
                    .tree()
                    .context("failed to find target tree")?;

                let diff = diff::trees(
                    &project_repository.git_repository,
                    &target_tree,
                    &branch_tree,
                )?;
                let timestamp_by_hash = branch
                    .ownership
                    .files
                    .iter()
                    .flat_map(|file| {
                        file.hunks
                            .iter()
                            .filter_map(|hunk| match (hunk.hash.as_ref(), hunk.timestam_ms()) {
                                (Some(hash), Some(timestamp_ms)) => Some((hash, timestamp_ms)),
                                _ => None,
                            })
                            .collect::<HashMap<_, _>>()
                    })
                    .collect::<HashMap<_, _>>();
                let hunks_by_filepath =
                    virtual_hunks_by_filepath(&project_repository.git_repository, &diff);
                let hunks_by_filepath = hunks_by_filepath
                    .values()
                    .flatten()
                    .map(|hunk| {
                        let modified_at = timestamp_by_hash
                            .get(&hunk.hash)
                            .copied()
                            .unwrap_or(hunk.modified_at);
                        VirtualBranchHunk {
                            modified_at,
                            ..hunk.clone()
                        }
                    })
                    .collect::<Vec<_>>();
                Ok((branch, hunks_by_filepath))
            },
        )
        .collect::<Result<Vec<_>>>()?;

    Ok(group_virtual_hunks(project_repository, &hunks_by_branch))
}

// given a list of applied virtual branches, return the status of each file, comparing the default target with
// the working directory
//
// ownerships are updated if nessessary
fn get_applied_status(
    gb_repository: &gb_repository::Repository,
    project_repository: &project_repository::Repository,
    default_target: &target::Target,
    mut virtual_branches: Vec<branch::Branch>,
) -> Result<AppliedStatuses> {
    let diff = diff::workdir(
        &project_repository.git_repository,
        &default_target.sha,
        &diff::Options::default(),
    )
    .context("failed to diff")?;

    let mut hunks_by_filepath =
        virtual_hunks_by_filepath(&project_repository.git_repository, &diff);

    // sort by order, so that the default branch is first (left in the ui)
    virtual_branches.sort_by(|a, b| a.order.cmp(&b.order));

    if virtual_branches.is_empty() && !hunks_by_filepath.is_empty() {
        // no virtual branches, but hunks: create default branch
        virtual_branches =
            vec![
                create_virtual_branch(gb_repository, &BranchCreateRequest::default())
                    .context("failed to default branch")?,
            ];
    }

    // align branch ownership to the real hunks:
    // - update shifted hunks
    // - remove non existent hunks

    let mut hunks_by_branch_id: HashMap<BranchId, Vec<VirtualBranchHunk>> = virtual_branches
        .iter()
        .map(|branch| (branch.id, vec![]))
        .collect();

    for branch in &mut virtual_branches {
        if !branch.applied {
            bail!("branch {} is not applied", branch.name);
        }

        let mut updated: Vec<_> = vec![];
        branch.ownership = Ownership {
            files: branch
                .ownership
                .files
                .iter()
                .filter_map(|file_owership| {
                    let current_hunks = match hunks_by_filepath.get_mut(&file_owership.file_path) {
                        None => {
                            // if the file is not in the diff, we don't want it
                            return None;
                        }
                        Some(hunks) => hunks,
                    };
                    let updated_hunks: Vec<Hunk> = file_owership
                        .hunks
                        .iter()
                        .filter_map(|owned_hunk| {
                            // if any of the current hunks intersects with the owned hunk, we want to keep it
                            for (i, current_hunk) in current_hunks.iter().enumerate() {
                                let ch = Hunk::new(
                                    current_hunk.start,
                                    current_hunk.end,
                                    Some(current_hunk.hash.clone()),
                                    Some(current_hunk.modified_at),
                                )
                                .unwrap();
                                if owned_hunk.eq(&ch) {
                                    // try to re-use old timestamp
                                    let timestamp = owned_hunk
                                        .timestam_ms()
                                        .unwrap_or(current_hunk.modified_at);

                                    // push hunk to the end of the list, preserving the order
                                    hunks_by_branch_id.entry(branch.id).or_default().push(
                                        VirtualBranchHunk {
                                            id: ch.with_timestamp(timestamp).to_string(),
                                            modified_at: timestamp,
                                            ..current_hunk.clone()
                                        },
                                    );

                                    // remove the hunk from the current hunks because each hunk can
                                    // only be owned once
                                    current_hunks.remove(i);

                                    return Some(owned_hunk.with_timestamp(timestamp));
                                } else if owned_hunk.intersects(&ch) {
                                    // if it's an intersection, push the hunk to the beginning,
                                    // indicating the the hunk has been updated
                                    hunks_by_branch_id.entry(branch.id).or_default().insert(
                                        0,
                                        VirtualBranchHunk {
                                            id: ch.to_string(),
                                            ..current_hunk.clone()
                                        },
                                    );

                                    // track updated hunks to bubble them up later
                                    updated.push(FileOwnership {
                                        file_path: file_owership.file_path.clone(),
                                        hunks: vec![ch.clone()],
                                    });

                                    // remove the hunk from the current hunks because each hunk can
                                    // only be owned once
                                    current_hunks.remove(i);

                                    // return updated version, with new hash and/or timestamp
                                    return Some(ch);
                                }
                            }
                            None
                        })
                        .collect();

                    if updated_hunks.is_empty() {
                        // if there are no hunks left, we don't want the file either
                        None
                    } else {
                        Some(FileOwnership {
                            file_path: file_owership.file_path.clone(),
                            hunks: updated_hunks,
                        })
                    }
                })
                .collect(),
        };

        // add the updated hunks to the branch again to promote them to the top
        updated
            .iter()
            .for_each(|file_ownership| branch.ownership.put(file_ownership));
    }

    // put the remaining hunks into the default (first) branch
    for hunk in hunks_by_filepath.values().flatten() {
        virtual_branches[0].ownership.put(
            &format!(
                "{}:{}-{}-{}-{}",
                hunk.file_path.display(),
                hunk.start,
                hunk.end,
                hunk.hash,
                hunk.modified_at,
            )
            .parse()
            .unwrap(),
        );
        hunks_by_branch_id
            .entry(virtual_branches[0].id)
            .or_default()
            .push(hunk.clone());
    }

    // write updated state
    let branch_writer = branch::Writer::new(gb_repository);
    for vranch in &virtual_branches {
        branch_writer
            .write(vranch)
            .context(format!("failed to write virtual branch {}", vranch.name))?;
    }

    let hunks_by_branch = hunks_by_branch_id
        .into_iter()
        .map(|(branch_id, hunks)| {
            (
                virtual_branches
                    .iter()
                    .find(|b| b.id.eq(&branch_id))
                    .unwrap()
                    .clone(),
                hunks,
            )
        })
        .collect::<Vec<_>>();

    let mut files_by_branch = group_virtual_hunks(project_repository, &hunks_by_branch);
    files_by_branch.sort_by(|a, b| a.0.order.cmp(&b.0.order));

    Ok(files_by_branch)
}

fn virtual_hunks_to_virtual_files(
    project_repository: &project_repository::Repository,
    hunks: &[VirtualBranchHunk],
) -> Vec<VirtualBranchFile> {
    hunks
        .iter()
        .fold(HashMap::<path::PathBuf, Vec<_>>::new(), |mut acc, hunk| {
            acc.entry(hunk.file_path.clone())
                .or_default()
                .push(hunk.clone());
            acc
        })
        .into_iter()
        .map(|(file_path, hunks)| VirtualBranchFile {
            id: file_path.display().to_string(),
            path: file_path.clone(),
            hunks: hunks.clone(),
            binary: hunks.iter().any(|h| h.binary),
            modified_at: hunks.iter().map(|h| h.modified_at).max().unwrap_or(0),
            conflicted: conflicts::is_conflicting(
                project_repository,
                Some(&file_path.display().to_string()),
            )
            .unwrap_or(false),
        })
        .collect::<Vec<_>>()
}

// reset virtual branch to a specific commit
pub fn reset_branch(
    gb_repository: &gb_repository::Repository,
    project_repository: &project_repository::Repository,
    branch_id: &BranchId,
    target_commit_oid: git::Oid,
) -> Result<()> {
    let current_session = gb_repository.get_or_create_current_session()?;
    let current_session_reader = sessions::Reader::open(gb_repository, &current_session)?;

    let default_target =
        get_default_target(&current_session_reader)?.context("no default target")?;

    let branch_reader = branch::Reader::new(&current_session_reader);
    let branch = branch_reader.read(branch_id)?;

    if branch.head == target_commit_oid {
        // nothing to do
        return Ok(());
    }

    if default_target.sha != target_commit_oid
        && !project_repository
            .l(branch.head, LogUntil::Commit(default_target.sha))?
            .contains(&target_commit_oid)
    {
        bail!(
            "commit {} is not in branch {}",
            target_commit_oid,
            branch.name
        );
    }

    let branch_writer = branch::Writer::new(gb_repository);
    branch_writer
        .write(&branch::Branch {
            head: target_commit_oid,
            ..branch
        })
        .context("failed to write branch")?;

    super::integration::update_gitbutler_integration(gb_repository, project_repository)
        .context("failed to update gitbutler integration")?;

    Ok(())
}

fn group_virtual_hunks(
    project_repository: &project_repository::Repository,
    hunks_by_branch: &[(branch::Branch, Vec<VirtualBranchHunk>)],
) -> Vec<(branch::Branch, Vec<VirtualBranchFile>)> {
    hunks_by_branch
        .iter()
        .map(|(branch, hunks)| {
            let mut files = virtual_hunks_to_virtual_files(project_repository, hunks);
            files.sort_by(|a, b| {
                branch
                    .ownership
                    .files
                    .iter()
                    .position(|o| o.file_path.eq(&a.path))
                    .unwrap_or(999)
                    .cmp(
                        &branch
                            .ownership
                            .files
                            .iter()
                            .position(|id| id.file_path.eq(&b.path))
                            .unwrap_or(999),
                    )
            });

            (branch.clone(), files)
        })
        .collect::<Vec<_>>()
}

// this function takes a list of file ownership,
// constructs a tree from those changes on top of the target
// and writes it as a new tree for storage
pub fn write_tree(
    project_repository: &project_repository::Repository,
    target: &target::Target,
    files: &[VirtualBranchFile],
) -> Result<git::Oid> {
    write_tree_onto_commit(project_repository, target.sha, files)
}

fn write_tree_onto_commit(
    project_repository: &project_repository::Repository,
    commit_oid: git::Oid,
    files: &[VirtualBranchFile],
) -> Result<git::Oid> {
    // read the base sha into an index
    let git_repository = &project_repository.git_repository;

    let head_commit = git_repository.find_commit(commit_oid)?;
    let base_tree = head_commit.tree()?;

    let mut builder = git_repository.treebuilder(Some(&base_tree));
    // now update the index with content in the working directory for each file
    for file in files {
        // convert this string to a Path
        let rel_path = std::path::Path::new(&file.path);
        let full_path = project_repository.path().join(rel_path);

        // if file exists
        if full_path.exists() {
            // if file is executable, use 755, otherwise 644
            let mut filemode = git::FileMode::Blob;
            // check if full_path file is executable
            if let Ok(metadata) = std::fs::symlink_metadata(&full_path) {
                if metadata.permissions().mode() & 0o111 != 0 {
                    filemode = git::FileMode::BlobExecutable;
                }
                if metadata.file_type().is_symlink() {
                    filemode = git::FileMode::Link;
                }
            }

            // get the blob
            if filemode == git::FileMode::Link {
                // it's a symlink, make the content the path of the link
                let link_target = std::fs::read_link(&full_path)?;

                // if the link target is inside the project repository, make it relative
                let link_target = link_target
                    .strip_prefix(project_repository.path())
                    .unwrap_or(&link_target);

                // bytes dance
                let path_str = link_target.to_str().unwrap();
                let bytes: &[u8] = path_str.as_bytes();

                let blob_oid = git_repository.blob(bytes)?;
                builder.upsert(rel_path, blob_oid, filemode);
            } else if let Ok(tree_entry) = base_tree.get_path(rel_path) {
                if file.binary {
                    let new_blob_oid = &file.hunks[0].diff;
                    // convert string to Oid
                    let new_blob_oid = new_blob_oid.parse().context("failed to diff as oid")?;
                    builder.upsert(rel_path, new_blob_oid, filemode);
                } else {
                    // blob from tree_entry
                    let blob = tree_entry
                        .to_object(git_repository)
                        .unwrap()
                        .peel_to_blob()
                        .context("failed to get blob")?;

                    // get the contents
                    let mut blob_contents = blob.content().to_vec();

                    let mut hunks = file.hunks.clone();
                    hunks.sort_by_key(|hunk| hunk.start);
                    for hunk in hunks {
                        let patch = format!("--- original\n+++ modified\n{}", hunk.diff);
                        let patch_bytes = patch.as_bytes();
                        let patch = Patch::from_bytes(patch_bytes)?;
                        blob_contents = apply_bytes(&blob_contents, &patch)
                            .context(format!("failed to apply {}", &hunk.diff))?;
                    }

                    // create a blob
                    let new_blob_oid = git_repository.blob(&blob_contents)?;
                    // upsert into the builder
                    builder.upsert(rel_path, new_blob_oid, filemode);
                }
            } else {
                // create a git blob from a file on disk
                let blob_oid = git_repository.blob_path(&full_path)?;
                builder.upsert(rel_path, blob_oid, filemode);
            }
        } else if base_tree.get_path(rel_path).is_ok() {
            // remove file from index if it exists in the base tree
            builder.remove(rel_path);
        } else {
            // file not in index or base tree, do nothing
            // this is the
        }
    }

    // now write out the tree
    let tree_oid = builder.write().context("failed to write updated tree")?;

    Ok(tree_oid)
}

fn _print_tree(repo: &git2::Repository, tree: &git2::Tree) -> Result<()> {
    println!("tree id: {:?}", tree.id());
    for entry in tree {
        println!("  entry: {:?} {:?}", entry.name(), entry.id());
        // get entry contents
        let object = entry.to_object(repo).context("failed to get object")?;
        let blob = object.as_blob().context("failed to get blob")?;
        // convert content to string
        if let Ok(content) = std::str::from_utf8(blob.content()) {
            println!("    blob: {:?}", content);
        } else {
            println!("    blob: BINARY");
        }
    }
    Ok(())
}

pub fn commit(
    gb_repository: &gb_repository::Repository,
    project_repository: &project_repository::Repository,
    branch_id: &BranchId,
    message: &str,
    ownership: Option<&branch::Ownership>,
    signing_key: Option<&keys::PrivateKey>,
    user: Option<&users::User>,
) -> Result<git::Oid, CommitError> {
    let default_target = gb_repository
        .default_target()
        .context("failed to get default target")?
        .context("no default target set")?;

    // get the files to commit
    let statuses = get_status_by_branch(gb_repository, project_repository)
        .context("failed to get status by branch")?;

    let (branch, files) = statuses
        .iter()
        .find(|(branch, _)| branch.id == *branch_id)
        .ok_or_else(|| anyhow!("branch {} not found", branch_id))?;

    let files = calculate_non_commited_files(project_repository, branch, &default_target, files)?;
    if conflicts::is_conflicting(project_repository, None)? {
        return Err(CommitError::Conflicted);
    }

    let tree_oid = if let Some(ownership) = ownership {
        let files = files
            .iter()
            .filter_map(|file| {
                let hunks = file
                    .hunks
                    .iter()
                    .filter(|hunk| {
                        ownership
                            .files
                            .iter()
                            .find(|f| f.file_path == file.path)
                            .map_or(false, |f| {
                                f.hunks
                                    .iter()
                                    .any(|h| h.start == hunk.start && h.end == hunk.end)
                            })
                    })
                    .cloned()
                    .collect::<Vec<_>>();
                if hunks.is_empty() {
                    None
                } else {
                    Some(VirtualBranchFile {
                        hunks,
                        ..file.clone()
                    })
                }
            })
            .collect::<Vec<_>>();
        write_tree_onto_commit(project_repository, branch.head, &files)?
    } else {
        write_tree_onto_commit(project_repository, branch.head, &files)?
    };

    let git_repository = &project_repository.git_repository;
    let parent_commit = git_repository
        .find_commit(branch.head)
        .context(format!("failed to find commit {:?}", branch.head))?;
    let tree = git_repository
        .find_tree(tree_oid)
        .context(format!("failed to find tree {:?}", tree_oid))?;

    // now write a commit, using a merge parent if it exists
    let (author, committer) = project_repository.git_signatures(user)?;
    let extra_merge_parent =
        conflicts::merge_parent(project_repository).context("failed to get merge parent")?;

    let commit_oid = match extra_merge_parent {
        Some(merge_parent) => {
            let merge_parent = git_repository
                .find_commit(merge_parent)
                .context(format!("failed to find merge parent {:?}", merge_parent))?;
            let commit_oid = if let Some(key) = signing_key {
                git_repository.commit_signed(
                    &author,
                    message,
                    &tree,
                    &[&parent_commit, &merge_parent],
                    key,
                )
            } else {
                git_repository.commit(
                    None,
                    &author,
                    &committer,
                    message,
                    &tree,
                    &[&parent_commit, &merge_parent],
                )
            }
            .context("failed to commit")?;
            conflicts::clear(project_repository).context("failed to clear conflicts")?;
            commit_oid
        }
        None => if let Some(key) = signing_key {
            git_repository.commit_signed(&author, message, &tree, &[&parent_commit], key)
        } else {
            git_repository.commit(None, &author, &committer, message, &tree, &[&parent_commit])
        }
        .context("failed to commit")?,
    };

    // update the virtual branch head
    let writer = branch::Writer::new(gb_repository);
    writer
        .write(&Branch {
            tree: tree_oid,
            head: commit_oid,
            ..branch.clone()
        })
        .context("failed to write branch")?;

    super::integration::update_gitbutler_integration(gb_repository, project_repository)
        .context("failed to update gitbutler integration")?;

    Ok(commit_oid)
}

pub fn name_to_branch(name: &str) -> String {
    name.chars()
        .map(|c| if c.is_ascii_alphanumeric() { c } else { '-' })
        .collect::<String>()
}

#[derive(Debug, thiserror::Error)]
pub enum CommitError {
    #[error("will not commit conflicted files")]
    Conflicted,
    #[error(transparent)]
    Other(#[from] anyhow::Error),
}

#[derive(Debug, thiserror::Error)]
pub enum PushError {
    #[error(transparent)]
    Remote(#[from] project_repository::RemoteError),
    #[error(transparent)]
    Other(#[from] anyhow::Error),
}

pub fn push(
    project_repository: &project_repository::Repository,
    gb_repository: &gb_repository::Repository,
    branch_id: &BranchId,
    with_force: bool,
    key: &Key,
) -> Result<(), PushError> {
    let current_session = gb_repository
        .get_or_create_current_session()
        .context("failed to get or create currnt session")
        .map_err(PushError::Other)?;
    let current_session_reader = sessions::Reader::open(gb_repository, &current_session)
        .context("failed to open current session")
        .map_err(PushError::Other)?;

    let branch_reader = branch::Reader::new(&current_session_reader);
    let branch_writer = branch::Writer::new(gb_repository);

    let mut vbranch = branch_reader
        .read(branch_id)
        .context("failed to read branch")
        .map_err(PushError::Other)?;

    let remote_branch = if let Some(upstream_branch) = vbranch.upstream.as_ref() {
        upstream_branch.clone()
    } else {
        let remote_branch = match get_default_target(&current_session_reader)? {
            Some(target) => format!(
                "refs/remotes/{}/{}",
                target.branch.remote(),
                name_to_branch(&vbranch.name)
            )
            .parse::<git::RemoteBranchName>()
            .unwrap(),
            None => return Err(PushError::Other(anyhow::anyhow!("no default target set"))),
        };

        let remote_branches = project_repository.git_remote_branches()?;
        let existing_branches = remote_branches
            .iter()
            .map(RemoteBranchName::branch)
            .collect::<Vec<_>>();
        remote_branch.with_branch(&name_to_branch(&dedup_fmt(
            &existing_branches,
            remote_branch.branch(),
            "-",
        )))
    };

    project_repository.push(&vbranch.head, &remote_branch, with_force, key)?;

    vbranch.upstream = Some(remote_branch.clone());
    vbranch.upstream_head = Some(vbranch.head);
    branch_writer
        .write(&vbranch)
        .context("failed to write target branch after push")?;

    project_repository.fetch(remote_branch.remote(), key)?;

    Ok(())
}

pub fn mark_all_unapplied(gb_repository: &gb_repository::Repository) -> Result<()> {
    let current_session = gb_repository.get_or_create_current_session()?;
    let session_reader = sessions::Reader::open(gb_repository, &current_session)?;
    let branch_iterator = super::Iterator::new(&session_reader)?;
    let branch_writer = super::branch::Writer::new(gb_repository);
    branch_iterator
        .collect::<Result<Vec<_>, _>>()
        .context("failed to read branches")?
        .into_iter()
        .filter(|branch| branch.applied)
        .map(|branch| {
            branch_writer.write(&super::Branch {
                applied: false,
                ..branch
            })
        })
        .collect::<Result<Vec<_>, _>>()
        .context("failed to write branches")?;
    Ok(())
}

fn is_commit_integrated(
    project_repository: &project_repository::Repository,
    target: &target::Target,
    commit: &git::Commit,
) -> Result<bool> {
    let remote_branch = project_repository
        .git_repository
        .find_branch(&target.branch.clone().into())?;
    let remote_head = remote_branch.peel_to_commit()?;
    let upstream_commits = project_repository.l(
        remote_head.id(),
        project_repository::LogUntil::Commit(target.sha),
    )?;

    if target.sha.eq(&commit.id()) {
        // could not be integrated if heads are the same.
        return Ok(false);
    }

    if upstream_commits.is_empty() {
        // could not be integrated if there is nothing new upstream.
        return Ok(false);
    }

    let merge_base = project_repository
        .git_repository
        .merge_base(target.sha, commit.id())?;
    if merge_base.eq(&commit.id()) {
        // if merge branch is the same as branch head and there are upstream commits
        // then it's integrated
        return Ok(true);
    }

    let merge_commit = project_repository.git_repository.find_commit(merge_base)?;
    let merge_tree = merge_commit.tree()?;
    let upstream = project_repository
        .git_repository
        .find_commit(remote_head.id())?;
    let upstream_tree = upstream.tree()?;
    let upstream_tree_oid = upstream_tree.id();

    // try to merge our tree into the upstream tree
    let mut merge_index = project_repository
        .git_repository
        .merge_trees(&merge_tree, &upstream_tree, &commit.tree()?)
        .context("failed to merge trees")?;

    if merge_index.has_conflicts() {
        return Ok(false);
    }

    let merge_tree_oid = merge_index
        .write_tree_to(&project_repository.git_repository)
        .context("failed to write tree")?;

    // if the merge_tree is the same as the new_target_tree and there are no files (uncommitted changes)
    // then the vbranch is fully merged
    Ok(merge_tree_oid == upstream_tree_oid)
}

pub fn is_remote_branch_mergeable(
    gb_repository: &gb_repository::Repository,
    project_repository: &project_repository::Repository,
    branch_name: &git::BranchName,
) -> Result<bool> {
    // get the current target
    let current_session = gb_repository
        .get_or_create_current_session()
        .context("failed to get or create currnt session")?;
    let current_session_reader = sessions::Reader::open(gb_repository, &current_session)
        .context("failed to open current session")?;

    let default_target =
        get_default_target(&current_session_reader)?.context("no default target set")?;

    let target_commit = project_repository
        .git_repository
        .find_commit(default_target.sha)
        .context("failed to find target commit")?;

    let branch = project_repository.git_repository.find_branch(branch_name)?;
    let branch_oid = branch.target().context("detatched head")?;
    let branch_commit = project_repository
        .git_repository
        .find_commit(branch_oid)
        .context("failed to find branch commit")?;

    let base_tree = find_base_tree(
        &project_repository.git_repository,
        &branch_commit,
        &target_commit,
    )?;

    let wd_tree = project_repository.get_wd_tree()?;

    let branch_tree = branch_commit.tree()?;
    let mergeable = !project_repository
        .git_repository
        .merge_trees(&base_tree, &branch_tree, &wd_tree)?
        .has_conflicts();

    Ok(mergeable)
}

pub fn is_virtual_branch_mergeable(
    gb_repository: &gb_repository::Repository,
    project_repository: &project_repository::Repository,
    branch_id: &BranchId,
) -> Result<bool> {
    let current_session = gb_repository
        .get_or_create_current_session()
        .context("failed to get or create currnt session")?;
    let current_session_reader = sessions::Reader::open(gb_repository, &current_session)
        .context("failed to open current session reader")?;
    let branch_reader = branch::Reader::new(&current_session_reader);
    let branch = branch_reader
        .read(branch_id)
        .context("failed to read branch")?;

    if branch.applied {
        return Ok(true);
    }

    let default_target = get_default_target(&current_session_reader)
        .context("failed to read default target")?
        .context("no default target set")?;

    // determine if this branch is up to date with the target/base
    let merge_base = project_repository
        .git_repository
        .merge_base(default_target.sha, branch.head)?;

    if merge_base != default_target.sha {
        return Ok(false);
    }

    let branch_commit = project_repository
        .git_repository
        .find_commit(branch.head)
        .context("failed to find branch commit")?;

    let target_commit = project_repository
        .git_repository
        .find_commit(default_target.sha)
        .context("failed to find target commit")?;

    let base_tree = find_base_tree(
        &project_repository.git_repository,
        &branch_commit,
        &target_commit,
    )?;

    let wd_tree = project_repository.get_wd_tree()?;

    // determine if this tree is mergeable
    let branch_tree = project_repository
        .git_repository
        .find_tree(branch.tree)
        .context("failed to find branch tree")?;

    let is_mergeable = !project_repository
        .git_repository
        .merge_trees(&base_tree, &branch_tree, &wd_tree)?
        .has_conflicts();

    Ok(is_mergeable)
}<|MERGE_RESOLUTION|>--- conflicted
+++ resolved
@@ -438,7 +438,7 @@
     // then check that out into the working directory
     let final_tree = applied_statuses
         .into_iter()
-        .filter(|(branch, _)| branch.id != branch_id)
+        .filter(|(branch, _)| &branch.id != branch_id)
         .fold(
             target_commit.tree().context("failed to get target tree"),
             |final_tree, status| {
@@ -466,7 +466,7 @@
 pub fn flush_vbranch_as_tree(
     gb_repository: &gb_repository::Repository,
     project_repository: &project_repository::Repository,
-    branch_id: &str,
+    branch_id: &BranchId,
     applied: bool,
 ) -> Result<Option<(target::Target, AppliedStatuses)>> {
     let session = &gb_repository
@@ -523,40 +523,7 @@
         branch_writer.write(&target_branch)?;
     }
 
-<<<<<<< HEAD
-    // ok, update the wd with the union of the rest of the branches
-    let base_tree = target_commit.tree()?;
-
-    // go through the other applied branches and merge them into the final tree
-    // then check that out into the working directory
-    let final_tree = applied_statuses
-        .into_iter()
-        .filter(|(branch, _)| branch.id != *branch_id)
-        .fold(
-            target_commit.tree().context("failed to get target tree"),
-            |final_tree, status| {
-                let final_tree = final_tree?;
-                let tree_oid = write_tree(project_repository, &default_target, &status.1)?;
-                let branch_tree = repo.find_tree(tree_oid)?;
-                let mut result = repo.merge_trees(&base_tree, &final_tree, &branch_tree)?;
-                let final_tree_oid = result.write_tree_to(repo)?;
-                repo.find_tree(final_tree_oid)
-                    .context("failed to find tree")
-            },
-        )?;
-
-    // checkout final_tree into the working directory
-    repo.checkout_tree(&final_tree)
-        .force()
-        .remove_untracked()
-        .checkout()?;
-
-    super::integration::update_gitbutler_integration(gb_repository, project_repository)?;
-
-    Ok(())
-=======
     Ok(Some((default_target, applied_statuses)))
->>>>>>> 71010d24
 }
 
 fn unapply_all_branches(
