--- conflicted
+++ resolved
@@ -2,15 +2,11 @@
 use tauri::AppHandle;
 
 use crate::{
-<<<<<<< HEAD
     gb_repository,
     paths::DataDir,
     project_repository,
     projects::{self, ProjectId},
     sessions, users,
-=======
-    gb_repository, paths::DataDir, project_repository, projects, sessions, users, virtual_branches,
->>>>>>> 71010d24
 };
 
 use super::events;
@@ -55,14 +51,15 @@
         )
         .context("failed to open repository")?;
 
-        if let Some(branch_id) = &session.meta.branch {
-            virtual_branches::flush_vbranch_as_tree(
-                &gb_repo,
-                &project_repository,
-                branch_id,
-                true,
-            )?;
-        }
+        // TODO: fixme
+        // if let Some(branch_id) = &session.meta.branch {
+        //     virtual_branches::flush_vbranch_as_tree(
+        //         &gb_repo,
+        //         &project_repository,
+        //         branch_id,
+        //         true,
+        //     )?;
+        // }
 
         let session = gb_repo
             .flush_session(&project_repository, session, user.as_ref())
