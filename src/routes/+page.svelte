<script lang="ts">
	import { open } from '@tauri-apps/api/dialog';
	import type { LayoutData } from './$types';
	import { toasts } from '$lib';
	import { currentProject } from '$lib/current_project';

	export let data: LayoutData;

	const { projects } = data;

	$: currentProject.set(undefined);

	const onAddLocalRepositoryClick = async () => {
		const selectedPath = await open({
			directory: true,
			recursive: true
		});
		if (selectedPath === null) return;
		if (Array.isArray(selectedPath) && selectedPath.length !== 1) return;
		const projectPath = Array.isArray(selectedPath) ? selectedPath[0] : selectedPath;

		try {
			await projects.add({ path: projectPath });
		} catch (e: any) {
			toasts.error(e.message);
		}
	};
</script>

<div class="h-full w-full p-8">
	<div class="flex h-full flex-col">
		{#if $projects.length == 0}
			<div class="h-fill grid h-full grid-cols-2 items-center gap-4">
				<!-- right box, welcome text -->
				<div class="flex flex-col content-center space-y-4 p-4">
					<div class="m-0 p-0 text-xl text-zinc-300">
						<div class="font-bold">Welcome to GitButler.</div>
						<div class="mb-1 text-lg text-zinc-300">More than just version control.</div>
					</div>
					<div class="">
						GitButler is a tool to help you manage all the local work you do on your code projects.
					</div>
					<div class="">
						Think of us as a <strong>code concierge</strong>, a smart assistant for all the coding
						related tasks you need to do every day.
					</div>
					<ul class="space-y-4 pt-2 pb-4 text-zinc-400">
						<li class="flex flex-row space-x-3">
							<svg
								xmlns="http://www.w3.org/2000/svg"
								fill="none"
								viewBox="0 0 24 24"
								stroke-width="1.5"
								stroke="currentColor"
								class="h-8 w-8 flex-none"
							>
								<path
									stroke-linecap="round"
									stroke-linejoin="round"
									d="M21 16.811c0 .864-.933 1.405-1.683.977l-7.108-4.062a1.125 1.125 0 010-1.953l7.108-4.062A1.125 1.125 0 0121 8.688v8.123zM11.25 16.811c0 .864-.933 1.405-1.683.977l-7.108-4.062a1.125 1.125 0 010-1.953L9.567 7.71a1.125 1.125 0 011.683.977v8.123z"
								/>
							</svg>

							<span class="text-zinc-200"
								>Automatically recording everything you do in any of your butlered projects.</span
							>
						</li>
						<li class="flex flex-row space-x-3">
							<svg
								xmlns="http://www.w3.org/2000/svg"
								fill="none"
								viewBox="0 0 24 24"
								stroke-width="1.5"
								stroke="currentColor"
								class="h-8 w-8 flex-none"
							>
								<path
									stroke-linecap="round"
									stroke-linejoin="round"
									d="M21 11.25v8.25a1.5 1.5 0 01-1.5 1.5H5.25a1.5 1.5 0 01-1.5-1.5v-8.25M12 4.875A2.625 2.625 0 109.375 7.5H12m0-2.625V7.5m0-2.625A2.625 2.625 0 1114.625 7.5H12m0 0V21m-8.625-9.75h18c.621 0 1.125-.504 1.125-1.125v-1.5c0-.621-.504-1.125-1.125-1.125h-18c-.621 0-1.125.504-1.125 1.125v1.5c0 .621.504 1.125 1.125 1.125z"
								/>
							</svg>

							<span class="text-zinc-200"
								>Simplifying all your Git work, including committing, branching and pushing, to be
								easy and intuitive.
							</span>
						</li>
						<li class="flex flex-row space-x-3">
							<svg
								xmlns="http://www.w3.org/2000/svg"
								fill="none"
								viewBox="0 0 24 24"
								stroke-width="1.5"
								stroke="currentColor"
								class="h-8 w-8 flex-none"
							>
								<path
									stroke-linecap="round"
									stroke-linejoin="round"
									d="M15.75 15.75l-2.489-2.489m0 0a3.375 3.375 0 10-4.773-4.773 3.375 3.375 0 004.774 4.774zM21 12a9 9 0 11-18 0 9 9 0 0118 0z"
								/>
							</svg>

							<span class="text-zinc-200"
								>Helping you not just search for strings or past commits, but find useful context in
								the story of your code.
							</span>
						</li>
					</ul>
					<div class="pt-6">
						<a
							rel="noreferrer"
							target="_blank"
							href="https://help.gitbutler.com"
							class="mt-4 rounded-lg bg-zinc-700 px-4 py-3 text-base font-semibold leading-7 text-white"
						>
							Learn more <span aria-hidden="true">→</span></a
						>
					</div>
				</div>
				<!-- left box, add a new project -->
				<div class="text-center">
					<svg
						class="mx-auto h-12 w-12 text-gray-400"
						fill="none"
						viewBox="0 0 24 24"
						stroke="currentColor"
						aria-hidden="true"
					>
						<path
							vector-effect="non-scaling-stroke"
							stroke-linecap="round"
							stroke-linejoin="round"
							stroke-width="2"
							d="M9 13h6m-3-3v6m-9 1V7a2 2 0 012-2h6l2 2h6a2 2 0 012 2v8a2 2 0 01-2 2H5a2 2 0 01-2-2z"
						/>
					</svg>
					<h3 class="mt-2 text-lg font-semibold text-zinc-300">No projects</h3>
					<p class="mt-1 text-gray-500">Get started by tracking a project you're working on.</p>
					<div class="mt-6">
						<button
							on:click={onAddLocalRepositoryClick}
							type="button"
							class="inline-flex items-center rounded-md border border-transparent bg-blue-600 px-4 py-2 text-sm font-medium text-white shadow-sm hover:bg-blue-700 focus:outline-none focus:ring-2 focus:ring-blue-500 focus:ring-offset-2"
						>
							Start Tracking a Project
						</button>
					</div>
				</div>
			</div>
		{:else}
			<div class="select-none p-8">
				<div class="flex flex-col">
					<div class="flex flex-row justify-between">
						<div class="mb-1 text-xl text-zinc-300">
							My Projects
							<div class="mb-1 text-lg text-zinc-500">
								All the projects that I am currently assisting you with.
							</div>
						</div>
						<div>
							<button
								on:click={onAddLocalRepositoryClick}
								type="button"
								class="inline-flex items-center rounded-md border border-transparent bg-blue-600 px-4 py-2 text-sm font-medium text-white shadow-sm hover:bg-blue-700 focus:outline-none focus:ring-2 focus:ring-blue-500 focus:ring-offset-2"
							>
								Track a New Project
							</button>
						</div>
					</div>
					<div class="h-full max-h-screen overflow-auto">
						<div class="mt-4 grid grid-cols-1 gap-4 md:grid-cols-2 lg:grid-cols-3">
							{#each $projects as project}
								<a
									class="text-lg text-zinc-300 hover:text-zinc-200  "
									href="/projects/{project.id}/"
								>
									<div
										class="flex flex-col justify-between space-y-1 rounded-lg border border-zinc-700 border-t-zinc-600 border-t-[1] bg-zinc-700 shadow"
									>
										<div class="flex-grow-0 px-4 py-4">
											<div class="text-lg text-zinc-300 hover:text-zinc-200">
												{project.title}
											</div>
											<div class="break-words text-base text-zinc-500">
												{project.path}
											</div>
										</div>
										<div
<<<<<<< HEAD
											class="flex-grow-0 rounded-b-lg border-t border-zinc-600 bg-zinc-600 px-3 py-1 text-sm font-mono text-zinc-300">
=======
											class="flex-grow-0 rounded-b-lg border-t border-zinc-600 bg-zinc-600 px-3 py-1 text-sm text-zinc-300"
										>
>>>>>>> 558bb72b
											{#if project.api}
												<div class="flex flex-row items-center space-x-2 ">
													<div class="h-2 w-2 rounded-full bg-green-700" />
													<div class="text-zinc-400">Backed-up</div>
												</div>
											{:else}
												<div class="flex flex-row items-center space-x-2 ">
													<div class="h-2 w-2 rounded-full bg-gray-400" />
													<div class="text-zinc-400">Offline</div>
												</div>
											{/if}
										</div>
									</div>
								</a>
							{/each}
						</div>
					</div>
				</div>
			</div>
		{/if}
	</div>
</div><|MERGE_RESOLUTION|>--- conflicted
+++ resolved
@@ -188,12 +188,7 @@
 											</div>
 										</div>
 										<div
-<<<<<<< HEAD
 											class="flex-grow-0 rounded-b-lg border-t border-zinc-600 bg-zinc-600 px-3 py-1 text-sm font-mono text-zinc-300">
-=======
-											class="flex-grow-0 rounded-b-lg border-t border-zinc-600 bg-zinc-600 px-3 py-1 text-sm text-zinc-300"
-										>
->>>>>>> 558bb72b
 											{#if project.api}
 												<div class="flex flex-row items-center space-x-2 ">
 													<div class="h-2 w-2 rounded-full bg-green-700" />
