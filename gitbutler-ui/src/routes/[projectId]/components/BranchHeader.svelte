<script lang="ts">
	import Icon from '$lib/icons/Icon.svelte';
	import type { BranchController } from '$lib/vbranches/branchController';
	import type { BaseBranch, Branch } from '$lib/vbranches/types';
	import BranchLabel from './BranchLabel.svelte';
	import BranchLanePopupMenu from './BranchLanePopupMenu.svelte';
	import { clickOutside } from '$lib/clickOutside';
	import Tag from './Tag.svelte';
	import { branchUrl } from './commitList';
	import type { GitHubService } from '$lib/github/service';
	import { open } from '@tauri-apps/api/shell';
	import Button from '$lib/components/Button.svelte';
	import toast from 'svelte-french-toast';
	import Tooltip from '$lib/components/Tooltip.svelte';

	export let readonly = false;
	export let branch: Branch;
	export let base: BaseBranch | undefined | null;
	export let branchController: BranchController;
	export let projectId: string;

	export let githubService: GitHubService;
	$: pr$ = githubService.get(branch.upstreamName);
	// $: prStatus$ = githubService.getStatus($pr$?.targetBranch);

	let meatballButton: HTMLDivElement;
	let visible = false;
	let container: HTMLDivElement;
	let isApplying = false;

	function handleBranchNameChange() {
		branchController.updateBranchName(branch.id, branch.name);
	}

	function normalizeBranchName(value: string) {
		return value.toLowerCase().replace(/[^0-9a-z/_]+/g, '-');
	}

	$: hasIntegratedCommits = branch.commits?.some((b) => b.isIntegrated);
</script>

<<<<<<< HEAD
<!-- <div class="header__wrapper"> -->
<div class="header card" bind:this={container}>
	{#if !readonly}
		<div class="header__actions">
			<div class="header__buttons">
				{#if !readonly}
					<div class="draggable" data-drag-handle>
						<Icon name="draggable-narrow" />
					</div>
				{/if}
				{#if branch.selectedForChanges}
					<Button icon="target" notClickable>Target branch</Button>
				{:else}
					<Button
						icon="target"
						kind="outlined"
						color="neutral"
						on:click={async () => {
							await branchController.setSelectedForChanges(branch.id);
=======
<div class="header__wrapper">
	<div class="header card" bind:this={container} class:readonly>
		<div class="header__info">
			<div class="header__label">
				<BranchLabel
					bind:name={branch.name}
					on:change={handleBranchNameChange}
					disabled={readonly}
				/>
			</div>
			<div class="header__remote-branch">
				{#if !branch.upstream}
					{#if !branch.active}
						<Tooltip label="These changes are stashed away. Apply the lane to bring them back.">
							<div class="status-tag text-base-11 text-semibold unapplied">
								<Icon name="removed-branch-small" /> unapplied
							</div>
						</Tooltip>
					{:else if hasIntegratedCommits}
						<Tooltip
							label="These changes have been integrated upstream, update your applied branches to make this lane disappear."
						>
							<div class="status-tag text-base-11 text-semibold integrated">
								<Icon name="removed-branch-small" /> integrated
							</div>
						</Tooltip>
					{:else}
						<Tooltip label="These changes are in a virtual branch.">
							<div class="status-tag text-base-11 text-semibold pending">
								<Icon name="virtual-branch-small" /> virtual
							</div>
						</Tooltip>
					{/if}
					{#if !readonly}
						<div class="pending-name">
							<Tooltip
								label="Branch name that will be used when pushing. You can change it from the lane menu."
							>
								<span class="text-base-11 text-semibold">
									origin/{branch.upstreamName
										? branch.upstreamName
										: normalizeBranchName(branch.name)}
								</span>
							</Tooltip>
						</div>
					{/if}
				{:else}
					<Tooltip label="At least some of your changes have been pushed">
						<div class="status-tag text-base-11 text-semibold remote">
							<Icon name="remote-branch-small" /> remote
						</div>
					</Tooltip>
					<Tag
						icon="open-link"
						color="ghost"
						border
						clickable
						shrinkable
						on:click={(e) => {
							const url = branchUrl(base, branch.upstream?.name);
							if (url) open(url);
							e.preventDefault();
							e.stopPropagation();
>>>>>>> 1c043b31
						}}
					>
						Make target
					</Button>
				{/if}
<<<<<<< HEAD
			</div>

			<div class="header__buttons">
				<div class="relative" bind:this={meatballButton}>
=======
				{#await branch.isMergeable then isMergeable}
					{#if !isMergeable}
						<Tooltip
							timeoutMilliseconds={100}
							label="Applying this branch will add merge conflict markers that you will have to resolve"
						>
							<Tag icon="locked-small" color="warning">Conflict</Tag>
						</Tooltip>
					{/if}
				{/await}
			</div>
			<div class="draggable" data-drag-handle>
				<Icon name="draggable-narrow" />
			</div>
		</div>
		<div class="header__actions">
			<div class="header__buttons">
				{#if branch.selectedForChanges}
					<Button icon="target" notClickable disabled={readonly}>Target branch</Button>
				{:else}
>>>>>>> 1c043b31
					<Button
						icon="target"
						kind="outlined"
						color="neutral"
<<<<<<< HEAD
						on:click={() => (visible = !visible)}
					/>

					<div
						class="branch-popup-menu"
						use:clickOutside={{
							trigger: meatballButton,
							handler: () => (visible = false)
=======
						disabled={readonly}
						on:click={async () => {
							await branchController.setSelectedForChanges(branch.id);
>>>>>>> 1c043b31
						}}
					>
						Make target
					</Button>
				{/if}
				{#if !readonly}
					<Button
						icon="cross-small"
						color="primary"
						kind="outlined"
						loading={isApplying}
						on:click={async () => {
							isApplying = true;
							try {
								await branchController.unapplyBranch(branch.id);
							} catch (e) {
								const err = 'Failed to apply branch';
								toast.error(err);
								console.error(err, e);
							} finally {
								isApplying = false;
							}
						}}
					>
						Unapply
					</Button>
				{:else}
					<Button
						icon="plus-small"
						color="primary"
						kind="outlined"
						loading={isApplying}
						on:click={async () => {
							isApplying = true;
							try {
								await branchController.applyBranch(branch.id);
							} catch (e) {
								const err = 'Failed to apply branch';
								toast.error(err);
								console.error(err, e);
							} finally {
								isApplying = false;
							}
						}}
					>
						Apply
					</Button>
				{/if}
			</div>
			<div class="relative" bind:this={meatballButton}>
				<Button
					icon="kebab"
					kind="outlined"
					color="neutral"
					on:click={() => (visible = !visible)}
				/>
				<div
					class="branch-popup-menu"
					use:clickOutside={{
						trigger: meatballButton,
						handler: () => (visible = false)
					}}
				>
					<BranchLanePopupMenu
						{branchController}
						{branch}
						{projectId}
						{readonly}
						bind:visible
						on:action
					/>
				</div>
			</div>
		</div>
<<<<<<< HEAD
	{/if}

	<div class="header__info">
		<div class="header__label">
			<BranchLabel bind:name={branch.name} on:change={handleBranchNameChange} />
		</div>
		<div class="header__remote-branch">
			{#if !branch.upstream}
				{#if hasIntegratedCommits}
					<div class="status-tag text-base-11 text-semibold integrated">
						<Icon name="pr-small" /> integrated
					</div>
				{:else}
					<div class="status-tag text-base-11 text-semibold pending">
						<Icon name="virtual-branch-small" /> virtual
					</div>
				{/if}
				<div class="pending-name">
					<span class="text-base-11 text-semibold"
						>origin/{branch.upstreamName
							? branch.upstreamName
							: normalizeBranchName(branch.name)}</span
					>
				</div>
			{:else}
				<div class="status-tag text-base-11 text-semibold remote">
					<Icon name="remote-branch-small" /> remote
				</div>
				<Tag
					icon="open-link"
					color="ghost"
					border
					clickable
					shrinkable
					on:click={(e) => {
						const url = branchUrl(base, branch.upstream?.name);
						if (url) open(url);
						e.preventDefault();
						e.stopPropagation();
					}}
				>
					origin/{branch.upstreamName}
				</Tag>
				{#if $pr$?.htmlUrl}
					<Tag
						icon="pr-small"
						color="ghost"
						border
						clickable
						on:click={(e) => {
							const url = $pr$?.htmlUrl;
							if (url) open(url);
							e.preventDefault();
							e.stopPropagation();
						}}
					>
						View PR
					</Tag>
				{/if}
			{/if}
		</div>
=======
>>>>>>> 1c043b31
	</div>
</div>

<!-- <div class="header__top-overlay" data-remove-from-draggable data-tauri-drag-region />
</div> -->

<style lang="postcss">
	.header__wrapper {
		z-index: 10;
		position: sticky;
		top: var(--space-8);
	}
	.header {
		z-index: 2;
		position: relative;
		flex-direction: column;
		gap: var(--space-2);

		&:hover {
			& .draggable {
				opacity: 1;
			}
		}
		&.readonly {
			background: var(--clr-theme-container-pale);
		}
	}
	.header__top-overlay {
		z-index: 1;
		position: absolute;
		top: calc(var(--space-16) * -1);
		left: 0;
		width: 100%;
		height: var(--space-20);
		background: var(--target-branch-background);
		/* background-color: red; */
	}
	.header__info {
		position: relative;
		display: flex;
		flex-direction: column;
		transition: margin var(--transition-slow);
		padding: var(--space-12) var(--space-12) var(--space-16) var(--space-12);
		gap: var(--space-10);
	}
	.header__actions {
		display: flex;
		gap: var(--space-4);
		background: var(--clr-theme-container-pale);
		padding: var(--space-12);
		justify-content: space-between;
<<<<<<< HEAD
		border-radius: var(--radius-m) var(--radius-m) 0 0;
=======
		border-radius: 0 0 var(--radius-m) var(--radius-m);
		user-select: none;
	}
	.readonly .header__actions {
		background: var(--clr-theme-container-dim);
>>>>>>> 1c043b31
	}
	.header__buttons {
		display: flex;
		align-items: center;
		position: relative;
		gap: var(--space-4);
	}
	.header__label {
		display: flex;
		flex-grow: 1;
		align-items: center;
		gap: var(--space-4);
	}
	.draggable {
		/* position: absolute; */
		/* right: var(--space-4);
		top: var(--space-6); */
		/* opacity: 0; */
		margin-right: var(--space-4);
		display: flex;
		cursor: grab;
		color: var(--clr-theme-scale-ntrl-50);
		transition:
			opacity var(--transition-slow),
			color var(--transition-slow);

		&:hover {
			color: var(--clr-theme-scale-ntrl-40);
		}

		& svg {
			pointer-events: none;
		}
	}

	.branch-popup-menu {
		position: absolute;
		top: calc(100% + var(--space-4));
		right: 0;
		z-index: 10;
	}

	.header__remote-branch {
		color: var(--clr-theme-scale-ntrl-50);
		padding-left: var(--space-4);
		display: flex;
		gap: var(--space-4);
		text-overflow: ellipsis;
		overflow-x: hidden;
		white-space: nowrap;
		align-items: center;
	}

	.status-tag {
		cursor: default;
		display: flex;
		align-items: center;
		gap: var(--space-2);
		padding: var(--space-2) var(--space-6) var(--space-2) var(--space-4);
		border-radius: var(--radius-m);
	}

	.pending {
		color: var(--clr-theme-scale-pop-30);
		background: var(--clr-theme-scale-pop-80);
	}

	.pending-name {
		background: color-mix(in srgb, var(--clr-theme-scale-ntrl-50) 10%, transparent);
		border-radius: var(--radius-m);
		line-height: 120%;
		height: var(--space-20);
		display: flex;
		align-items: center;
		padding: 0 var(--space-6);
		overflow: hidden;

		& span {
			overflow: hidden;
			text-overflow: ellipsis;
		}
	}

	.pending {
		color: var(--clr-theme-scale-ntrl-30);
		background: color-mix(in srgb, var(--clr-theme-scale-ntrl-50) 20%, transparent);
	}

	.integrated {
		color: var(--clr-theme-succ-on-element);
		background: var(--clr-theme-succ-element);
	}

	.remote {
		color: var(--clr-theme-scale-ntrl-100);
		background: var(--clr-theme-scale-ntrl-40);
	}

	.unapplied {
		color: var(--clr-theme-scale-ntrl-30);
		background: var(--clr-theme-scale-ntrl-80);
	}
</style><|MERGE_RESOLUTION|>--- conflicted
+++ resolved
@@ -39,27 +39,6 @@
 	$: hasIntegratedCommits = branch.commits?.some((b) => b.isIntegrated);
 </script>
 
-<<<<<<< HEAD
-<!-- <div class="header__wrapper"> -->
-<div class="header card" bind:this={container}>
-	{#if !readonly}
-		<div class="header__actions">
-			<div class="header__buttons">
-				{#if !readonly}
-					<div class="draggable" data-drag-handle>
-						<Icon name="draggable-narrow" />
-					</div>
-				{/if}
-				{#if branch.selectedForChanges}
-					<Button icon="target" notClickable>Target branch</Button>
-				{:else}
-					<Button
-						icon="target"
-						kind="outlined"
-						color="neutral"
-						on:click={async () => {
-							await branchController.setSelectedForChanges(branch.id);
-=======
 <div class="header__wrapper">
 	<div class="header card" bind:this={container} class:readonly>
 		<div class="header__info">
@@ -123,18 +102,27 @@
 							if (url) open(url);
 							e.preventDefault();
 							e.stopPropagation();
->>>>>>> 1c043b31
 						}}
 					>
-						Make target
-					</Button>
+						origin/{branch.upstreamName}
+					</Tag>
+					{#if $pr$?.htmlUrl}
+						<Tag
+							icon="pr-small"
+							color="ghost"
+							border
+							clickable
+							on:click={(e) => {
+								const url = $pr$?.htmlUrl;
+								if (url) open(url);
+								e.preventDefault();
+								e.stopPropagation();
+							}}
+						>
+							View PR
+						</Tag>
+					{/if}
 				{/if}
-<<<<<<< HEAD
-			</div>
-
-			<div class="header__buttons">
-				<div class="relative" bind:this={meatballButton}>
-=======
 				{#await branch.isMergeable then isMergeable}
 					{#if !isMergeable}
 						<Tooltip
@@ -155,25 +143,13 @@
 				{#if branch.selectedForChanges}
 					<Button icon="target" notClickable disabled={readonly}>Target branch</Button>
 				{:else}
->>>>>>> 1c043b31
 					<Button
 						icon="target"
 						kind="outlined"
 						color="neutral"
-<<<<<<< HEAD
-						on:click={() => (visible = !visible)}
-					/>
-
-					<div
-						class="branch-popup-menu"
-						use:clickOutside={{
-							trigger: meatballButton,
-							handler: () => (visible = false)
-=======
 						disabled={readonly}
 						on:click={async () => {
 							await branchController.setSelectedForChanges(branch.id);
->>>>>>> 1c043b31
 						}}
 					>
 						Make target
@@ -248,81 +224,15 @@
 				</div>
 			</div>
 		</div>
-<<<<<<< HEAD
-	{/if}
-
-	<div class="header__info">
-		<div class="header__label">
-			<BranchLabel bind:name={branch.name} on:change={handleBranchNameChange} />
-		</div>
-		<div class="header__remote-branch">
-			{#if !branch.upstream}
-				{#if hasIntegratedCommits}
-					<div class="status-tag text-base-11 text-semibold integrated">
-						<Icon name="pr-small" /> integrated
-					</div>
-				{:else}
-					<div class="status-tag text-base-11 text-semibold pending">
-						<Icon name="virtual-branch-small" /> virtual
-					</div>
-				{/if}
-				<div class="pending-name">
-					<span class="text-base-11 text-semibold"
-						>origin/{branch.upstreamName
-							? branch.upstreamName
-							: normalizeBranchName(branch.name)}</span
-					>
-				</div>
-			{:else}
-				<div class="status-tag text-base-11 text-semibold remote">
-					<Icon name="remote-branch-small" /> remote
-				</div>
-				<Tag
-					icon="open-link"
-					color="ghost"
-					border
-					clickable
-					shrinkable
-					on:click={(e) => {
-						const url = branchUrl(base, branch.upstream?.name);
-						if (url) open(url);
-						e.preventDefault();
-						e.stopPropagation();
-					}}
-				>
-					origin/{branch.upstreamName}
-				</Tag>
-				{#if $pr$?.htmlUrl}
-					<Tag
-						icon="pr-small"
-						color="ghost"
-						border
-						clickable
-						on:click={(e) => {
-							const url = $pr$?.htmlUrl;
-							if (url) open(url);
-							e.preventDefault();
-							e.stopPropagation();
-						}}
-					>
-						View PR
-					</Tag>
-				{/if}
-			{/if}
-		</div>
-=======
->>>>>>> 1c043b31
 	</div>
+	<div class="header__top-overlay" data-remove-from-draggable data-tauri-drag-region />
 </div>
-
-<!-- <div class="header__top-overlay" data-remove-from-draggable data-tauri-drag-region />
-</div> -->
 
 <style lang="postcss">
 	.header__wrapper {
 		z-index: 10;
 		position: sticky;
-		top: var(--space-8);
+		top: var(--space-16);
 	}
 	.header {
 		z-index: 2;
@@ -346,15 +256,14 @@
 		left: 0;
 		width: 100%;
 		height: var(--space-20);
-		background: var(--target-branch-background);
+		background: var(--clr-theme-container-pale);
 		/* background-color: red; */
 	}
 	.header__info {
-		position: relative;
 		display: flex;
 		flex-direction: column;
 		transition: margin var(--transition-slow);
-		padding: var(--space-12) var(--space-12) var(--space-16) var(--space-12);
+		padding: var(--space-12);
 		gap: var(--space-10);
 	}
 	.header__actions {
@@ -363,19 +272,14 @@
 		background: var(--clr-theme-container-pale);
 		padding: var(--space-12);
 		justify-content: space-between;
-<<<<<<< HEAD
-		border-radius: var(--radius-m) var(--radius-m) 0 0;
-=======
 		border-radius: 0 0 var(--radius-m) var(--radius-m);
 		user-select: none;
 	}
 	.readonly .header__actions {
 		background: var(--clr-theme-container-dim);
->>>>>>> 1c043b31
 	}
 	.header__buttons {
 		display: flex;
-		align-items: center;
 		position: relative;
 		gap: var(--space-4);
 	}
@@ -386,11 +290,10 @@
 		gap: var(--space-4);
 	}
 	.draggable {
-		/* position: absolute; */
-		/* right: var(--space-4);
-		top: var(--space-6); */
-		/* opacity: 0; */
-		margin-right: var(--space-4);
+		position: absolute;
+		right: var(--space-4);
+		top: var(--space-6);
+		opacity: 0;
 		display: flex;
 		cursor: grab;
 		color: var(--clr-theme-scale-ntrl-50);
